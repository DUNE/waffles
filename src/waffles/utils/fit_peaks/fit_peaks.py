--- conflicted
+++ resolved
@@ -470,13 +470,10 @@
         j = max(0, min(j, len(edges) - 2))
         return max(float(edges[j + 1] - edges[j]), 1e-12)
 
-<<<<<<< HEAD
     if fit_type != 'multigauss_iminuit':
         _v(1, f"[fit_peaks] Non-iminuit mode → returning {fFoundMax & fFitAll}")
         return fFoundMax & fFitAll
 
-=======
->>>>>>> 7023fe2a
     n_peaks_found = len(calibration_histogram.gaussian_fits_parameters['scale'])
     _v(1, f"[fit_peaks] Proceeding with multigauss_iminuit, n_peaks_found={n_peaks_found}")
 
