--- conflicted
+++ resolved
@@ -97,8 +97,6 @@
 
 
 
-<<<<<<< HEAD
-=======
 
 def correlated_sum_of_gaussians(
     x: float,
@@ -167,7 +165,6 @@
 
     return result
 
->>>>>>> 4621895b
 
 @numba.njit(nogil=True, parallel=False)
 def __histogram1d(
