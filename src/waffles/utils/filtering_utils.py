--- conflicted
+++ resolved
@@ -1,10 +1,6 @@
 import inspect
 import numpy as np
-<<<<<<< HEAD
 from typing import List, Tuple, Optional
-=======
-from typing import Optional
->>>>>>> fb8345e4
 
 from waffles.data_classes.WaveformAdcs import WaveformAdcs
 from waffles.data_classes.Waveform import Waveform
@@ -315,7 +311,6 @@
 
     return
 
-<<<<<<< HEAD
 def percentileFilter(
         waves: List[Waveform],
         percentiles: List[float],
@@ -350,7 +345,6 @@
     percentileWaveforms = percentileWaveforms[percentileConditon]
     percentileWaveformSet = (percentileWaveforms.tolist(), percentileConditon)
     return percentileWaveformSet
-=======
 
 def selection_for_led_calibration(
     waveform: Waveform,
@@ -437,5 +431,4 @@
     if np.min(signal_samples) < -1.*abs(signal_allowed_dev * baseline_std):
         return False
     
-    return True
->>>>>>> fb8345e4
+    return True