--- conflicted
+++ resolved
@@ -55,12 +55,6 @@
         
         # Assuming that we are running from the analysis folder
         analysis_folder_name = pathlib.Path.cwd().name
-<<<<<<< HEAD
-        '''
-        import_command = \
-            f"from waffles.np04_analysis." +\
-            f"{analysis_folder_name}.{analyses[i]['name']} " +\
-=======
         parent_folder_name = pathlib.Path.cwd().parent.name
 
         if "np04" in parent_folder_name:
@@ -73,16 +67,8 @@
         import_command = (
             f"from waffles.{experiment}_analysis."
             f"{analysis_folder_name}.{analyses[i]['name']} "
->>>>>>> 7267ab4b
             f"import {analyses[i]['name']}"
         )
-        
-        '''
-        import_command = \
-            f"from waffles.{'np04' if 'np04' in analysis_folder_name else 'np02'}_analysis." +\
-            f"{analysis_folder_name}.{analyses[i]['name']} " +\
-            f"import {analyses[i]['name']}"
-        
         
         try:
             exec(import_command)
