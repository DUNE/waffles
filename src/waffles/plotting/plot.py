import numpy as np
<<<<<<< HEAD
from typing import Optional, Callable
=======
from typing import Optional
from typing import Callable
>>>>>>> e52ca339
from plotly import graph_objects as pgo
from plotly import subplots as psu


from waffles.data_classes.WaveformAdcs import WaveformAdcs
from waffles.data_classes.WaveformSet import WaveformSet
from waffles.data_classes.ChannelWsGrid import ChannelWsGrid
from waffles.data_classes.CalibrationHistogram import CalibrationHistogram
from waffles.data_classes.Map import Map

import waffles.plotting.plot_utils as wpu
import waffles.utils.numerical_utils as wun
import waffles.utils.wf_maps_utils as wuw

from waffles.Exceptions import GenerateExceptionMessage

def plot_WaveformAdcs(  
    waveform_adcs: WaveformAdcs,  
    figure: pgo.Figure,
    name: Optional[str] = None,
    row: Optional[int] = None,
    col: Optional[int] = None,
    plot_analysis_markers: bool = False,
    show_baseline_limits: bool = False, 
    show_baseline: bool = True,
    show_general_integration_limits: bool = False,
    show_general_amplitude_limits: bool = False,
    show_spotted_peaks: bool = True,
    show_peaks_integration_limits: bool = False,
    analysis_label: Optional[str] = None,
    verbose: bool = False,
    offset: bool = False
) -> None:
    """This function plots the given WaveformAdcs object
    in the given figure.
    
    Parameters
    ----------
    figure: plotly.graph_objects.Figure
        The figure in which the waveform will be plotted
    name: str
        The name for the waveform trace which will be added
        to the given figure.
    row (resp. col): int
        The row (resp. column) in which the waveform will
        be plotted. This parameter is directly handled to
        the 'row' (resp. 'col') parameter of
        plotly.graph_objects.Figure.add_trace() and
        plotly.graph_objects.Figure.add_shape(). It is the
        caller's responsibility to ensure two things:
            
            - if the given 'figure' parameter does not contain
                a subplot grid (p.e. it was not created by
                plotly.subplots.make_subplots()) then 'row' and
                'col' must be None.
                
            - if the given 'figure' parameter contains a subplot
                grid, then 'row' and 'col' must be valid 1-indexed
                integers.
    plot_analysis_markers: bool
        If True, this function will potentially plot the
        analysis markers for the given waveform in the given
        figure. If False, it will not. By analysis markers
        we mean those which are available among:

            - Vertical lines for the baseline limits
            - An horizontal line for the computed baseline
            - Two vertical lines for the integration limits
            - A triangle marker over each spotted peak                  ## This is not true yet. Change the 
            - Two vertical lines framing each spotted peak              ## vertical lines for triangle markers.
                marking the integration limits for each peak.
    show_baseline_limits: bool
        This parameter only makes a difference if
        'plot_analysis_markers' is set to True. In that case,
        this parameter means whether to plot vertical lines
        framing the intervals which were used to compute
        the baseline. The positions of these lines are
        grabbed from the 'baseline_limits' key in the
        input_parameters attribute of the specified WfAna 
        object, up to the analysis_label input parameter.
    show_baseline: bool
        This parameter only makes a difference if
        'plot_analysis_markers' is set to True. In that case,
        this parameter means whether to plot an horizontal
        line matching the computed baseline. The baseline
        value is grabbed from the 'baseline' key in the 
        result attribute of the specified WfAna object, 
        up to the analysis_label input parameter.
    show_general_integration_limits: bool
        This parameter only makes a difference if
        'plot_analysis_markers' is set to True. In that case,
        this parameter means whether to plot vertical lines
        framing the general integration interval. The
        positions of these lines are grabbed from the
        'int_ll' and 'int_ul' keys in the input_parameters
        attribute of the specified WfAna object, up to the
        analysis_label input parameter.
    show_general_amplitude_limits: bool
        This parameter only makes a difference if
        'plot_analysis_markers' is set to True. In that case,
        this parameter means whether to plot vertical lines
        framing the general amplitude interval. The
        positions of these lines are grabbed from the
        'amp_ll' and 'amp_ul' keys in the input_parameters
        attribute of the specified WfAna object, up to the
        analysis_label input parameter.
    show_spotted_peaks: bool
        This parameter only makes a difference if
        'plot_analysis_markers' is set to True. In that case,
        this parameter means whether to plot a triangle
        marker over each spotted peak. The positions of 
        these markers are grabbed from the 'peaks' key 
        in the result attribute of the specified WfAna object, 
        up to the analysis_label input parameter.
    show_peaks_integration_limits: bool
        This parameter only makes a difference if
        'plot_analysis_markers' is set to True. In that case,
        this parameter means whether to plot two vertical
        lines framing the integration interval for each
        spotted peak.
    analysis_label: str
        This parameter only makes a difference if 
        'plot_analysis_markers' is set to True. In that case, 
        'analysis_label' is the key for the WfAna object within 
        waveform_adcs.analyses from where to take the information 
        for the analysis markers plot. If 'analysis_label' is 
        None, then the last analysis added to waveform_adcs.analyses 
        will be the used one.
    verbose: bool
        Whether to print functioning-related messages
    """

    x = np.arange(  
        len(waveform_adcs.adcs),
        dtype=np.float32)
    
    ## If at some point we think x might match for
    ## every waveform, in a certain WaveformSet 
    ## object, it might be more efficient to let
    ## the caller define it, so as not to recompute
    ## this array for each waveform.

    if offset:
        delta_t = np.float32(np.int64(waveform_adcs.timestamp)-np.int64(waveform_adcs.daq_window_timestamp)),
    else:
        delta_t = 0
    
    wf_trace = pgo.Scatter( 
        #x=x + waveform_adcs.time_offset,
        x=x + delta_t,
        y=waveform_adcs.adcs,
        mode='lines',
        line=dict(
            color='black', 
            width=0.5),
        name=name)
    
    figure.add_trace(
        wf_trace,
        row=row,
        col=col)

    if plot_analysis_markers:

        ana = waveform_adcs.get_analysis(analysis_label)
        
        # Plot the markers for the baseline limits

        if show_baseline_limits:

            try:
                aux = ana.input_parameters['baseline_limits']

            except KeyError:
                if verbose:
                    print("In function plot_WaveformAdcs(): "
                          "No baseline-limits were found in "
                          "the specified analysis.")
            else:

                for i in range(len(aux)//2):

                    ## If you are wondering why only the trace of
                    ## the waveform is offset according to waveform_adcs.time_offset,
                    ## but not the markers, note that this is, indeed,
                    ## the reason why a time offset is useful. The WfAna 
                    ## class moves the analysis ranges (p.e. baseline or
                    ## integral ranges) according to the time_offset. Then
                    ## to show a consistent plot, either the markers are
                    ## displaced or the waveform is displaced, but not both.
                    ## For the sake of having a grid-plot where the analysis
                    ## ranges are aligned among different subplots, I chose 
                    ## to displace the waveform.

                    figure.add_shape(   
                        type='line',
                        x0=x[aux[2*i]], y0=0,
                        x1=x[aux[2*i]], y1=1,
                        # Properties for
                        # the beginning of
                        # a baseline chunk
                        line=dict(
                            color='grey',
                            width=1,
                            dash='dash'),
                        xref='x',
                        yref='y domain',
                        row=row,
                        col=col)
                    
                    figure.add_shape(
                        type='line',
                        x0=x[aux[(2*i) + 1]], y0=0,
                        x1=x[aux[(2*i) + 1]], y1=1,
                        # Properties for
                        # the end of a
                        # baseline chunk
                        line=dict(
                            color='grey',
                            width=1,
                            dash='dashdot'),
                        xref='x',
                        yref='y domain',
                        row=row,
                        col=col)
                    
        # Plot the baseline
        if show_baseline:

            try:
                aux = ana.result['baseline']

            except KeyError:
                if verbose:
                    print("In function plot_WaveformAdcs(): No "
                          "baseline was found in the specified analysis.")
            else:

                figure.add_shape(   
                    type="line",
                    x0=0, y0=aux,
                    x1=1, y1=aux,
                    # Properties for
                    # the computed
                    # baseline
                    line=dict(
                        color='red',
                        width=1,
                        dash='dot'),
                    xref='x domain',
                    yref='y',
                    row=row,
                    col=col)
            
        # Plot the markers for the general integration limits
        if show_general_integration_limits:

            try:
                aux_1 = ana.input_parameters['int_ll']
                aux_2 = ana.input_parameters['int_ul']

            except KeyError:
                if verbose:
                    print("In function plot_WaveformAdcs(): No "
                          "general-integration-limits were found"
                          " in the specified analysis.")
            else:
                                                
                figure.add_shape(   
                    type='line',
                    x0=x[aux_1], y0=0,
                    x1=x[aux_1], y1=1,
                    line=dict(
                        color='black',
                        width=1,
                        dash='solid'),
                    xref='x',
                    yref='y domain',
                    row=row,
                    col=col)
                    
                figure.add_shape(   
                    type='line',
                    x0=x[aux_2], y0=0,
                    x1=x[aux_2], y1=1,
                    line=dict(
                        color='black',
                        width=1,
                        dash='solid'),
                    xref='x',
                    yref='y domain',
                    row=row,
                    col=col)
                
        # Plot the markers for the general amplitude limits
        if show_general_amplitude_limits:

            try:
                aux_1 = ana.input_parameters['amp_ll']
                aux_2 = ana.input_parameters['amp_ul']

            except KeyError:
                if verbose:
                    print("In function plot_WaveformAdcs(): No"
                          " general-amplitude-limits were found"
                          " in the specified analysis.")
            else:

                figure.add_shape(
                    type='line',
                    x0=x[aux_1], y0=0,
                    x1=x[aux_1], y1=1,
                    line=dict(
                        color='green',
                        width=1,
                        dash='solid'),
                    xref='x',
                    yref='y domain',
                    row=row,
                    col=col)
                
                figure.add_shape(   
                    type='line',
                    x0=x[aux_2], y0=0,
                    x1=x[aux_2], y1=1,
                    line=dict(
                        color='green',
                        width=1,
                        dash='solid'),
                    xref='x',
                    yref='y domain',
                    row=row,
                    col=col)
                    
        # Plot the markers for the spotted peaks
        if show_spotted_peaks:

            try:
                peaks = ana.result['peaks']

            except KeyError:
                if verbose:
                    print("In function plot_WaveformAdcs(): No"
                          " peaks were found in the specified analysis.")
            else:

                for peak in peaks:

                    aux = x[peak.position]

                    figure.add_shape(
                        type='line',
                        x0=aux, y0=0,
                        x1=aux, y1=1,
                        # Properties for
                        # the peaks markers
                        line=dict(
                            color='red',
                            width=1,
                            dash='dot'),
                        xref='x',
                        yref='y domain',
                        row=row,
                        col=col)
                
        # Plot the markers for the peaks integration limits
        if show_peaks_integration_limits:
            raise NotImplementedError(GenerateExceptionMessage(
                1,
                'plot_WaveformAdcs()',
                "The 'show_peaks_integration_limits' "
                "parameter is not implemented yet."))
    return

def plot_WaveformSet(   
    waveform_set: WaveformSet,  
    *args,
    nrows: int = 1,
    ncols: int = 1,
    figure: Optional[pgo.Figure] = None,
    wfs_per_axes: Optional[int] = 1,
    map_of_wf_idcs: Optional[Map] = None,
    share_x_scale: bool = False,
    share_y_scale: bool = False,
    mode: str = 'overlay',
    analysis_label: Optional[str] = None,
    plot_analysis_markers: bool = False,
    show_baseline_limits: bool = False, 
    show_baseline: bool = True,
    show_general_integration_limits: bool = False,
    show_general_amplitude_limits: bool = False,
    show_spotted_peaks: bool = True,
    show_peaks_integration_limits: bool = False,
    time_bins: int = 512,
    adc_bins: int = 100,
    time_range_lower_limit: Optional[int] = None,
    time_range_upper_limit: Optional[int] = None,
    adc_range_above_baseline: int = 100,
    adc_range_below_baseline: int = 200,
    detailed_label: bool = True,
    verbose: bool = False,
    offset: bool=False,
    **kwargs
) -> pgo.Figure: 
    """This function returns a plotly.graph_objects.Figure 
    with a nrows x ncols grid of axes, with plots of
    some of the waveforms in the given WaveformSet object.

    Parameters
    ----------
    waveform_set: WaveformSet
        The WaveformSet object which contains the 
        waveforms to be plotted.
    *args
        These arguments only make a difference if the
        'mode' parameter is set to 'average' and the
        'analysis_label' parameter is not None. In such
        case, these are the positional arguments handled 
        to the WaveformAdcs.analyse() instance method of 
        the computed mean waveform. I.e. for the mean 
        waveform wf, the call to its analyse() method
        is wf.analyse(analysis_label, *args, **kwargs).
        The WaveformAdcs.analyse() method does not 
        perform any well-formedness checks, so it is 
        the caller's responsibility to ensure so for 
        these parameters.
    nrows (resp. ncols): int
        Number of rows (resp. columns) of the returned 
        grid of axes.
    figure: plotly.graph_objects.Figure
        If it is not None, then it must have been
        generated using plotly.subplots.make_subplots()
        (even if nrows and ncols equal 1). It is the
        caller's responsibility to ensure this.
        If that's the case, then this function adds the
        plots to this figure and eventually returns 
        it. In such case, the number of rows (resp. 
        columns) in such figure must match the 'nrows' 
        (resp. 'ncols') parameter.
    wfs_per_axes: int
        If it is not None, then the argument given to 
        'map_of_wf_idcs' will be ignored. In this case,
        the number of waveforms considered for each
        axes is wfs_per_axes. P.e. for wfs_per_axes 
        equal to 2, the axes at the first row and first
        column contains information about the first
        two waveforms in the set. The axes in the first 
        row and second column will consider the 
        following two, and so on.
    map_of_wf_idcs: Map of lists of integers
        This Map must contain lists of integers.
        map_of_wf_idcs.data[i][j] gives the indices of the 
        waveforms, with respect to the given WaveformSet, 
        waveform_set, which should be considered for 
        plotting in the axes which are located at the i-th 
        row and j-th column.
    share_x_scale (resp. share_y_scale): bool
        If True, the x-axis (resp. y-axis) scale will be 
        shared among all the subplots.
    mode: str
        This parameter should be set to 'overlay', 'average',
        or 'heatmap'. If any other input is given, an
        exception will be raised. The default setting is 
        'overlay', which means that all of the considered 
        waveforms will be plotted. If it set to 'average', 
        instead of plotting every waveform, only the 
        averaged waveform of the considered waveforms will 
        be plotted. If it is set to 'heatmap', then a 
        2D-histogram, whose entries are the union of all 
        of the points of every considered waveform, will 
        be plotted. In the 'heatmap' mode, the baseline 
        of each waveform is subtracted from each waveform 
        before plotting. Note that to perform such a 
        correction, the waveforms should have been 
        previously analysed, so that at least one baseline
        value is available. The analysis which gave the 
        baseline value which should be used is specified
        via the 'analysis_label' parameter. Check its
        documentation for more information.
    analysis_label: str
        The meaning of this parameter varies slightly
        depending on the value given to the 'mode'
        parameter. 
            If mode is set to 'overlay', then this 
        parameter is optional and it only makes a 
        difference if the 'plot_analysis_markers' 
        parameter is set to True. In such case, this 
        parameter is given to the 'analysis_label'
        parameter of the plot_WaveformAdcs() function 
        for each WaveformAdcs object(s) which will be 
        plotted. This parameter gives the key for the 
        WfAna object within the analyses attribute of 
        each plotted waveform from where to take the 
        information for the analysis markers plot. In 
        this case, if 'analysis_label' is None, then 
        the last analysis added to the analyses attribute 
        will be the used one. 
            If mode is set to 'average' and this 
        parameter is defined, then this function will 
        analyse the newly computed average waveform, 
        say wf, by calling 
        wf.analyse(analysis_label, *args, **kwargs).
        Additionally, if the 'plot_analysis_markers'
        parameter is set to True and this parameter
        is defined, then this parameter is given to 
        the 'analysis_label' parameter of the 
        plot_WaveformAdcs(wf, ...) function for the 
        newly computed average waveform, i.e. the 
        analysis markers for the plotted average 
        waveform are those of the newly computed analysis. 
        This parameter gives the key for the WfAna 
        object within the analyses attribute of the 
        average waveform where to take the information 
        for the analysis markers plot.
            If 'mode' is set to 'heatmap', this 
        parameter is not optional, i.e. it must be 
        defined, and gives the analysis whose baseline 
        will be subtracted from each waveform before 
        plotting. Namely, the baseline will be grabbed
        from the 'baseline' key of the specified 
        analysis. In this case, it will not be checked 
        that, for each waveform, the analysis with the 
        given label is available. It is the caller's 
        responsibility to ensure so.
    plot_analysis_markers: bool
        This parameter only makes a difference if the
        'mode' parameter is set to 'overlay' or 'average'.
            If mode is set to 'overlay', then this 
        parameter is given to the 
        'plot_analysis_markers' argument of the 
        plot_WaveformAdcs() function for each waveform 
        which will be plotted. 
            If mode is set to 'average' and the
        'analysis_label' parameter is defined, then this
        parameter is given to the 'plot_analysis_markers'
        argument of the plot_WaveformAdcs() function for
        the newly computed average waveform. If the
        'analysis_label' parameter is not defined, then
        this parameter will be automatically interpreted
        as False.
            In both cases, if True, analysis markers 
        for the plotted WaveformAdcs objects will 
        potentially be plotted together with each 
        waveform. For more information, check the 
        'plot_analysis_markers' parameter documentation 
        in the plot_WaveformAdcs() function. If False, 
        no analysis markers will be plot.
    show_baseline_limits: bool
        This parameter only makes a difference if the
        'mode' parameter is set to 'overlay' or 'average',
        and the 'plot_analysis_markers' parameter is set 
        to True. In that case, this parameter means 
        whether to plot vertical lines framing the 
        intervals which were used to compute the baseline.
    show_baseline: bool
        This parameter only makes a difference if the
        'mode' parameter is set to 'overlay' or 'average',
        and the 'plot_analysis_markers' parameter is set 
        to True. In that case, this parameter means whether 
        to plot an horizontal line matching the computed 
        baseline.
    show_general_integration_limits: bool
        This parameter only makes a difference if the
        'mode' parameter is set to 'overlay' or 'average',
        and the 'plot_analysis_markers' parameter is set 
        to True. In that case, this parameter means whether 
        to plot vertical lines framing the general 
        integration interval.
    show_general_amplitude_limits: bool
        This parameter only makes a difference if the
        'mode' parameter is set to 'overlay' or 'average',
        and the 'plot_analysis_markers' parameter is set 
        to True. In that case, this parameter means whether 
        to plot vertical lines framing the general 
        amplitude interval.
    show_spotted_peaks: bool
        This parameter only makes a difference if the
        'mode' parameter is set to 'overlay' or 'average',
        and the 'plot_analysis_markers' parameter is set 
        to True. In that case, this parameter means whether 
        to plot a triangle marker over each spotted peak.
    show_peaks_integration_limits: bool
        This parameter only makes a difference if the
        'mode' parameter is set to 'overlay' or 'average',
        and the 'plot_analysis_markers' parameter is set 
        to True. In that case, this parameter means whether 
        to plot two vertical lines framing the integration 
        interval for each spotted peak.
    time_bins (resp. adc_bins): int
        This parameter only makes a difference if the 'mode'
        parameter is set to 'heatmap'. In that case, it is
        the number of bins along the horizontal (resp. 
        vertical) axis, i.e. the time (resp. ADCs) axis.
    time_range_lower_limit (resp. time_range_upper_limit): int
        This parameter only makes a difference if the
        'mode' parameter is set to 'heatmap'. In such case,
        it gives the inclusive lower (resp. upper) limit of 
        the time range, in time ticks, which will be considered 
        for the heatmap plot. If it is not defined, then it 
        is assumed to be 0 (resp. waveform_set.points_per_wf - 1).
        It must be smaller (resp. greater) than
        time_range_upper_limit (resp. time_range_lower_limit).
    adc_range_above_baseline (resp. adc_range_below_baseline): int
        This parameter only makes a difference if the
        'mode' parameter is set to 'heatmap'. In that case,
        its absolute value times one (resp. minus one) is 
        the upper (resp. lower) limit of the ADCs range 
        which will be considered for the heatmap plot. 
        Note that, in this case, each waveform is 
        corrected by its own baseline.
    detailed_label: bool
        This parameter only makes a difference if
        the 'mode' parameter is set to 'average' or
        'heatmap', respectively. If the 'mode' parameter
        is set to 'average', then this parameter means
        whether to show the iterator values of the two
        first available waveforms (which were used to
        compute the mean waveform) in the label of the
        mean waveform plot. If the 'mode' parameter is 
        set to 'heatmap', then this parameter means 
        whether to show the iterator values of the two 
        first available waveforms (which were used to 
        compute the 2D-histogram) in the top annotation 
        of each subplot.
    verbose: bool
        Whether to print functioning-related messages
    **kwargs
        These arguments only make a difference if the
        'mode' parameter is set to 'average' and the
        'analysis_label' parameter is not None. In such
        case, these are the keyword arguments handled 
        to the WaveformAdcs.analyse() instance method of 
        the computed mean waveform. I.e. for the mean 
        waveform wf, the call to its analyse() method
        is wf.analyse(analysis_label, *args, **kwargs).
        The WaveformAdcs.analyse() method does not 
        perform any well-formedness checks, so it is 
        the caller's responsibility to ensure so for 
        these parameters.
            
    Returns
    ----------
    figure: plotly.graph_objects.Figure
        The figure with the grid plot of the waveforms
    """

    if nrows < 1 or ncols < 1:
        raise Exception(GenerateExceptionMessage( 
            1,
            'plot_WaveformSet()',
            'The number of rows and columns must be positive.'))
    
    if figure is not None:
        wpu.check_dimensions_of_suplots_figure( 
            figure,
            nrows,
            ncols)
        
        figure_ = figure
    else:
        figure_ = psu.make_subplots(    
            rows=nrows, 
            cols=ncols)

    # Logically useless
    data_of_map_of_wf_idcs = None

    # wfs_per_axes is defined, so ignore map_of_wf_idcs
    if wfs_per_axes is not None:

        if wfs_per_axes < 1:
            raise Exception(GenerateExceptionMessage( 
                2,
                'plot_WaveformSet()',
                'The number of waveforms per axes must be positive.'))

        data_of_map_of_wf_idcs = wuw.get_map_of_wf_idcs(   
            waveform_set,
            nrows,
            ncols,
            wfs_per_axes=wfs_per_axes).data

    # Nor wf_per_axes, nor map_of_wf_idcs are defined    
    elif map_of_wf_idcs is None:

        raise Exception(GenerateExceptionMessage( 
            3,
            'plot_WaveformSet()',
            "The 'map_of_wf_idcs' parameter must "
            "be defined if wfs_per_axes is not."))
    
    # wf_per_axes is not defined, 
    # but map_of_wf_idcs is, but 
    # it is not well-formed
    
    elif not Map.list_of_lists_is_well_formed(
        map_of_wf_idcs.data,
        nrows,
        ncols):
        
        raise Exception(GenerateExceptionMessage(
            4,
            'plot_WaveformSet()',
            f"The given map_of_wf_idcs is not well-formed"
            f" according to nrows ({nrows}) and ncols ({ncols})."))
    
    # wf_per_axes is not defined,
    # but map_of_wf_idcs is,
    # and it is well-formed
    
    else:

        data_of_map_of_wf_idcs = map_of_wf_idcs.data

    # An alternative way is to specify 
    # shared_xaxes=True (or share_yaxes=True)
    # in psu.make_subplots(), but, for us, 
    # that alternative is only doable for 
    # the case where the given 'figure'
    # parameter is None.
    
    wpu.update_shared_axes_status(
        figure_,
        share_x=share_x_scale,
        share_y=share_y_scale)

    if mode == 'overlay':
        for i in range(nrows):
            for j in range(ncols):
                if len(data_of_map_of_wf_idcs[i][j]) > 0:
                    for k in data_of_map_of_wf_idcs[i][j]:

                        aux_name = f"({i+1},{j+1}) - Wf {k}, "
                        f"Ch {waveform_set.waveforms[k].channel}, "
                        f"Ep {waveform_set.waveforms[k].endpoint}"

                        plot_WaveformAdcs(  
                            waveform_set.waveforms[k],
                            figure=figure_,
                            name=aux_name,
                            # Plotly uses 1-based indexing
                            row=i + 1,
                            col=j + 1,
                            plot_analysis_markers=
                            plot_analysis_markers,
                            show_baseline_limits=
                            show_baseline_limits,
                            show_baseline=
                            show_baseline,
                            show_general_integration_limits=
                            show_general_integration_limits,
                            show_general_amplitude_limits=
                            show_general_amplitude_limits,
                            show_spotted_peaks=
                            show_spotted_peaks,
                            show_peaks_integration_limits=
                            show_peaks_integration_limits,
                            analysis_label=
                            analysis_label,
                            verbose=verbose,
                            offset = offset)
                else:
                    wpu.__add_no_data_annotation(
                        figure_,
                        i + 1,
                        j + 1)
                    
    elif mode == 'average':
        for i in range(nrows):
            for j in range(ncols):

                try:

                    # WaveformSet.compute_mean_waveform() will raise an
                    # exception if data_of_map_of_wf_idcs[i][j] is empty
                    
                    aux = waveform_set.compute_mean_waveform(
                        wf_idcs=data_of_map_of_wf_idcs[i][j])

                ## At some point we should implement a number 
                ## of exceptions which are self-explanatory,
                ## so that we can handle in parallel exceptions 
                ## due to different reasons if we need it

                except Exception:

                    wpu.__add_no_data_annotation(
                        figure_,
                        i + 1,
                        j + 1)
                    
                    continue

                fAnalyzed = False
                if analysis_label is not None:
                    
                    _ = aux.analyse(
                        analysis_label,
                        *args,
                        **kwargs)
                    
                    fAnalyzed = True

                aux_name = f"{len(data_of_map_of_wf_idcs[i][j])} Wf(s)"
                if detailed_label:
                    aux_name += '['
                    aux_name += wpu.get_string_of_first_n_integers_if_available(
                                    data_of_map_of_wf_idcs[i][j],
                                    queried_no=2)
                    aux_name += ']'

                plot_WaveformAdcs(  
                    aux,
                    figure=figure_,
                    name=f"({i+1},{j+1}) - Mean of " + aux_name,
                    row=i + 1,
                    col=j + 1,
                    plot_analysis_markers=
                    plot_analysis_markers if fAnalyzed else False,
                    show_baseline_limits=
                    show_baseline_limits,
                    show_baseline=
                    show_baseline,
                    show_general_integration_limits=
                    show_general_integration_limits,
                    show_general_amplitude_limits=
                    show_general_amplitude_limits,
                    show_spotted_peaks=
                    show_spotted_peaks,
                    show_peaks_integration_limits=
                    show_peaks_integration_limits,
                    analysis_label=
                    analysis_label if (plot_analysis_markers and fAnalyzed) else None,
                    verbose=verbose,
                    offset = offset)
                
    elif mode == 'heatmap':

        # In the 'heatmap' mode, the 'analysis_label'
        # parameter must be defined

        if analysis_label is None:
            raise Exception(GenerateExceptionMessage( 
                5,
                'plot_WaveformSet()',
                "The 'analysis_label' parameter must be defined if "
                "the 'mode' parameter is set to 'heatmap'."))

        aux_ranges = wpu.arrange_time_vs_ADC_ranges(
            waveform_set,
            time_range_lower_limit=time_range_lower_limit,
            time_range_upper_limit=time_range_upper_limit,
            adc_range_above_baseline=adc_range_above_baseline,
            adc_range_below_baseline=adc_range_below_baseline)
        
        for i in range(nrows):
            for j in range(ncols):
                if len(data_of_map_of_wf_idcs[i][j]) > 0:

                    aux_name = f"Heatmap of {len(data_of_map_of_wf_idcs[i][j])} Wf(s)"
                    if detailed_label:
                        aux_name += '['
                        aux_name += wpu.get_string_of_first_n_integers_if_available(
                                        data_of_map_of_wf_idcs[i][j],
                                        queried_no=2)
                        aux_name += ']'

                    figure_ = wpu.__subplot_heatmap(
                        waveform_set,
                        figure_,
                        aux_name,
                        i + 1,
                        j + 1,
                        data_of_map_of_wf_idcs[i][j],
                        analysis_label,
                        time_bins,
                        adc_bins,
                        aux_ranges,
                        # The color scale is not shown
                        # since it may differ from one plot
                        # to another
                        show_color_bar=False)         
                    
                    ## There is a way to make the color scale match for     # https://community.plotly.com/t/trying-to-make-a-uniform-colorscale-for-each-of-the-subplots/32346
                    ## every plot in the grid, though, but comes at the
                    ## cost of finding the max and min values of the 
                    ## union of all of the histograms. Such feature may 
                    ## be enabled in the future, using a boolean input
                    ## parameter.

                    figure_.add_annotation(
                        xref="x domain",
                        yref="y domain",
                        # The annotation is left-aligned
                        # and on top of each subplot
                        x=0.,
                        y=1.25,
                        showarrow=False,
                        text=aux_name,
                        row=i + 1,
                        col=j + 1)
                else:

                    wpu.__add_no_data_annotation(   
                        figure_,
                        i + 1,
                        j + 1)
    else:                                                                                                           
        raise Exception(GenerateExceptionMessage( 
            6,
            'plot_WaveformSet()',
            f"The given mode ({mode}) must match either "
            "'overlay', 'average', or 'heatmap'."))
    
    return figure_

def plot_CalibrationHistogram(  
    calibration_histogram: CalibrationHistogram,  
    figure: pgo.Figure,
    name: Optional[str] = None,
    row: Optional[int] = None,
    col: Optional[int] = None,
    plot_fits: bool = False,
    fit_npoints: int = 200
) -> bool:
    """This function plots the given calibration histogram in 
    the given figure and returns a boolean which is True if 
    at least one gaussian fit has been plotted, and False 
    otherwise. Note that, if the 'plot_fits' parameter is
    set to False, then this output is automatically False.
    
    Parameters
    ----------
    calibration_histogram: CalibrationHistogram
        The CalibrationHistogram object to be plotted
    figure: plotly.graph_objects.Figure
        The figure in which the calibration histogram (CH) 
        will be plotted
    name: str
        The name for the CH trace which will be added to 
        the given figure.
    row (resp. col): int
        The row (resp. column) in which the CH will be 
        plotted. This parameter is directly handled to
        the 'row' (resp. 'col') parameter of
        plotly.graph_objects.Figure.add_trace(). It is the
        caller's responsibility to ensure two things:
            
            -   if the given 'figure' parameter does not contain
                a subplot grid (p.e. it was not created by
                plotly.subplots.make_subplots()) then 'row' and
                'col' must be None.
                
            -   if the given 'figure' parameter contains a subplot
                grid, then 'row' and 'col' must be valid 1-indexed
                integers.
    plot_fits: bool
        If True, then the gaussian fits of the peaks, if any, 
        will be plotted over the CH. If False, then only the 
        CH will be plotted. Note that if no fit has been performed
        yet, then the calibration_histogram.gaussian_fits_parameters 
        attribute will be empty and no fit will be plotted.
    fit_npoints: int
        This parameter only makes a difference if 'plot_fits'
        is set to True. In that case, it gives the number of
        points to use to plot each gaussian fit. Note that
        the plot range of the fit will be the same as the
        range of the CH. It must be greater than 1. It is
        the caller's responsibility to ensure this.

    Returns
    ----------
    fPlottedOneFit: bool
        If 'plot_fits' is set to False, then this function
        returns False. If 'plot_fits' is set to True, then
        this function returns True if at least one fit has
        been plotted, and False otherwise.
    """

    histogram_trace = pgo.Scatter(  
        x=calibration_histogram.edges,
        y=calibration_histogram.counts,
        mode='lines',
        line=dict(  
            color='black', 
            width=0.5,
            shape='hv'),
        name=name)
    
    figure.add_trace(
        histogram_trace,
        row=row,
        col=col)
    
    fPlottedOneFit = False

    if plot_fits:

        for i in range(len(calibration_histogram.
                           gaussian_fits_parameters['scale'])):

            fPlottedOneFit = True

            fit_x = np.linspace(
                calibration_histogram.edges[0],
                calibration_histogram.edges[-1],
                num=fit_npoints)
            
            fit_y = wun.gaussian(   
                fit_x,
                calibration_histogram.
                gaussian_fits_parameters['scale'][i][0],
                calibration_histogram.
                gaussian_fits_parameters['mean'][i][0],
                calibration_histogram.
                gaussian_fits_parameters['std'][i][0])
            
            fit_trace = pgo.Scatter(
                x=fit_x,
                y=fit_y,
                mode='lines',
                line=dict(
                    color='red', 
                    width=0.5),
                name=f"{name} (Fit {i})")
            
            figure.add_trace(
                fit_trace,
                row=row,
                col=col)
            
    return fPlottedOneFit

def plot_ChannelWsGrid( 
    channel_ws_grid: ChannelWsGrid,
    *args,
    figure: Optional[pgo.Figure] = None,
    share_x_scale: bool = False,
    share_y_scale: bool = False,
    mode: str = 'overlay',
    wfs_per_axes: Optional[int] = 1,
    analysis_label: Optional[str] = None,
    plot_analysis_markers: bool = False,
    show_baseline_limits: bool = False, 
    show_baseline: bool = True,
    show_general_integration_limits: bool = False,
    show_general_amplitude_limits: bool = False,
    show_spotted_peaks: bool = True,
    show_peaks_integration_limits: bool = False,
    time_bins: int = 512,
    adc_bins: int = 100,
    time_range_lower_limit: Optional[int] = None,
    time_range_upper_limit: Optional[int] = None,
    adc_range_above_baseline: int = 100,
    adc_range_below_baseline: int = 200,
    plot_peaks_fits: bool = False,
    detailed_label: bool = True,
    plot_event: bool = False,
    event_id: Optional[int] = 0,
    verbose: bool = True,
    offset: bool=False,    
    **kwargs
) -> pgo.Figure:
    """This function returns a plotly.graph_objects.Figure 
    with a grid of subplots which are arranged according
    to the channel_ws_grid.ch_map attribute. The subplot at 
    position i,j may be empty if there is no ChannelWs object 
    in channel_ws_grid.ch_wf_sets which matches the UniqueChannel 
    object at position i,j in the channel_ws_grid.ch_map 
    attribute. If it is not empty, a subplot may contain a 
    waveform representation (either overlayed, averaged or 
    heatmapped), or a calibration histogram. The type of 
    representation is determined by the 'mode' parameter.

    Parameters
    ----------
    channel_ws_grid: ChannelWsGrid
        The ChannelWsGrid object which contains the 
        ChannelWs objects to be plotted.
    *args
        These arguments only make a difference if the
        'mode' parameter is set to 'average' and the
        'analysis_label' parameter is not None. In such
        case, these are the positional arguments handled 
        to the WaveformAdcs.analyse() instance method of 
        the computed mean waveform. I.e. for the mean 
        waveform wf, the call to its analyse() method
        is wf.analyse(analysis_label, *args, **kwargs).
        The WaveformAdcs.analyse() method does not 
        perform any well-formedness checks, so it is 
        the caller's responsibility to ensure so for 
        these parameters.
    figure: plotly.graph_objects.Figure
        If it is not None, then it must have been
        generated using plotly.subplots.make_subplots()
        with a 'rows' and 'cols' parameters matching
        the rows and columns attribute of 
        channel_ws_grid.ch_map. If that's the case, then 
        this function adds the plots to this figure and 
        eventually returns it. If it is None, then this 
        function generates a new figure and returns it.
    share_x_scale (resp. share_y_scale): bool
        If True, the x-axis (resp. y-axis) scale will be 
        shared among all the subplots.
    mode: str
        This parameter should be set to 'overlay', 
        'average', 'heatmap' or 'calibration'. If any
        other input is given, an exception will be raised. 
            The default setting is 'overlay', which means 
        that all of the considered waveforms, up to the 
        'wfs_per_axes' parameter, will be plotted. 
            If it set to 'average', instead of plotting 
        every considered waveform, only the averaged 
        waveform of the considered waveforms will be plotted. 
            If it is set to 'heatmap', then a 2D-histogram, 
        whose entries are the union of all of the points 
        of every considered waveform, will be plotted. In 
        the 'heatmap' mode, the baseline of each waveform 
        is subtracted from each waveform before plotting. 
        Note that to perform such a correction, the waveforms 
        should have been previously analysed, so that at 
        least one baseline value is available. The analysis 
        which gave the baseline value which should be used 
        is specified via the 'analysis_label' parameter. 
        Check its documentation for more information.
            If it is set to 'calibration', then the
        calibration histogram of each ChannelWs object
        will be plotted. In this case, the calib_histo
        attribute of each ChannelWs object must be
        defined, i.e. it must be different to None.
        If it is not, then an exception will be raised.
    wfs_per_axes: int
        If it is None, then every waveform in each
        ChannelWs object will be considered. Otherwise,
        only the first wfs_per_axes waveforms of each
        ChannelWs object will be considered. If 
        wfs_per_axes is greater than the number of 
        waveforms in a certain ChannelWs object, then 
        all of its waveforms will be considered.
    analysis_label: str
        The meaning of this parameter varies slightly
        depending on the value given to the 'mode'
        parameter. 
            If mode is set to 'overlay', then this 
        parameter is optional and it only makes a 
        difference if the 'plot_analysis_markers' 
        parameter is set to True. In such case, this 
        parameter is given to the 'analysis_label'
        parameter of the plot_WaveformAdcs() function 
        for each WaveformAdcs object(s) which will be 
        plotted. This parameter gives the key for the 
        WfAna object within the analyses attribute of 
        each plotted waveform from where to take the 
        information for the analysis markers plot. In 
        this case, if 'analysis_label' is None, then 
        the last analysis added to the analyses attribute 
        will be the used one. 
            If mode is set to 'average' and this 
        parameter is defined, then this function will 
        analyse the newly computed average waveform, 
        say wf, by calling 
        wf.analyse(analysis_label, *args, **kwargs).
        Additionally, if the 'plot_analysis_markers'
        parameter is set to True and this parameter
        is defined, then this parameter is given to 
        the 'analysis_label' parameter of the 
        plot_WaveformAdcs(wf, ...) function, i.e. the 
        analysis markers for the plotted average waveform 
        are those of the newly computed analysis. This 
        parameter gives the key for the WfAna object 
        within the analyses attribute of the average 
        waveform where to take the information for the 
        analysis markers plot.
            If 'mode' is set to 'heatmap', this 
        parameter is not optional, i.e. it must be 
        defined, and gives the analysis whose baseline 
        will be subtracted from each waveform before 
        plotting. Namely, the baseline will be grabbed
        from the 'baseline' key of the specified 
        analysis. In this case, it will not be checked 
        that, for each waveform, the analysis with the 
        given label is available. It is the caller's 
        responsibility to ensure so.
            If 'mode' is set to 'calibration', then
        this parameter is not used.
    plot_analysis_markers: bool
        This parameter only makes a difference if the
        'mode' parameter is set to 'overlay' or 'average'.
            If mode is set to 'overlay', then this 
        parameter is given to the 
        'plot_analysis_markers' argument of the 
        plot_WaveformAdcs() function for each waveform 
        which will be plotted. 
            If mode is set to 'average' and the
        'analysis_label' parameter is defined, then this
        parameter is given to the 'plot_analysis_markers'
        argument of the plot_WaveformAdcs() function for
        the newly computed average waveform. If the
        'analysis_label' parameter is not defined, then
        this parameter will be automatically interpreted
        as False.
            In both cases, if True, analysis markers 
        for the plotted WaveformAdcs objects will 
        potentially be plotted together with each 
        waveform. For more information, check the 
        'plot_analysis_markers' parameter documentation 
        in the plot_WaveformAdcs() function. If False, no 
        analysis markers will be plot.
    show_baseline_limits: bool
        This parameter only makes a difference if the
        'mode' parameter is set to 'overlay' or 'average',
        and the 'plot_analysis_markers' parameter is set 
        to True. In that case, this parameter means 
        whether to plot vertical lines framing the 
        intervals which were used to compute the baseline.
    show_baseline: bool
        This parameter only makes a difference if the
        'mode' parameter is set to 'overlay' or 'average',
        and the 'plot_analysis_markers' parameter is set 
        to True. In that case, this parameter means whether 
        to plot an horizontal line matching the computed 
        baseline.
    show_general_integration_limits: bool
        This parameter only makes a difference if the
        'mode' parameter is set to 'overlay' or 'average',
        and the 'plot_analysis_markers' parameter is set 
        to True. In that case, this parameter means whether 
        to plot vertical lines framing the general 
        integration interval.
    show_general_amplitude_limits: bool
        This parameter only makes a difference if the
        'mode' parameter is set to 'overlay' or 'average',
        and the 'plot_analysis_markers' parameter is 
        set to True. In that case, this parameter means 
        whether to plot vertical lines framing the general 
        amplitude interval.
    show_spotted_peaks: bool
        This parameter only makes a difference if the
        'mode' parameter is set to 'overlay' or 'average',
        and the 'plot_analysis_markers' parameter is set 
        to True. In that case, this parameter means whether 
        to plot a triangle marker over each spotted peak.
    show_peaks_integration_limits: bool
        This parameter only makes a difference if the
        'mode' parameter is set to 'overlay' or 'average',
        and the 'plot_analysis_markers' parameter is set 
        to True. In that case, this parameter means whether 
        to plot two vertical lines framing the integration 
        interval for each spotted peak.
    time_bins (resp. adc_bins): int
        This parameter only makes a difference if the 'mode'
        parameter is set to 'heatmap'. In that case, it is
        the number of bins along the horizontal (resp. 
        vertical) axis, i.e. the time (resp. ADCs) axis.
    time_range_lower_limit (resp. time_range_upper_limit): int
        This parameter only makes a difference if the
        'mode' parameter is set to 'heatmap'. In such case,
        it gives the inclusive lower (resp. upper) limit of 
        the time range, in time ticks, which will be considered 
        for the heatmap plot. If it is not defined, then it 
        is assumed to be 0 (resp. channel_ws.points_per_wf - 1, 
        where channel_ws is the ChannelWs object to be plotted 
        in each subplot). It must be smaller (resp. greater) 
        than time_range_upper_limit (resp. time_range_lower_limit).
    adc_range_above_baseline (resp. adc_range_below_baseline): int
        This parameter only makes a difference if the
        'mode' parameter is set to 'heatmap'. In that case,
        its absolute value times one (resp. minus one) is 
        the upper (resp. lower) limit of the ADCs range 
        which will be considered for the heatmap plot. 
        Note that, in this case, each waveform is 
        corrected by its own baseline.
    plot_peaks_fits: bool
        This parameter only makes a difference if the
        'mode' parameter is set to 'calibration'. In that
        case, then for the calibration histogram of each 
        subplot, this parameter is given to the 'plot_fits' 
        parameter of the call to plot_CalibrationHistogram().
        It means whether to plot the fits of the peaks, if
        available, over the histogram.
    detailed_label: bool
        This parameter only makes a difference if
        the 'mode' parameter is set to 'average' or
        'heatmap', respectively. If the 'mode' parameter
        is set to 'average', then this parameter means
        whether to show the iterator values of the two
        first available waveforms (which were used to
        compute the mean waveform) in the label of the
        mean waveform plot. If the 'mode' parameter is 
        set to 'heatmap', then this parameter means 
        whether to show the iterator values of the two 
        first available waveforms (which were used to 
        compute the 2D-histogram) in the top annotation 
        of each subplot.
    plot_event: bool
        This parameter allows to plot an individual waveform
        in the ChannelWs object. If it is set to True, then
        the 'event_id' parameter must be defined. If it is
        set to False, then the 'event_id' parameter is ignored.
    event_id: int
        This parameter only makes a difference if the 'plot_event'
        parameter is set to True. In that case, it is the index
        of the waveform in the ChannelWs object which will be
        plotted. It must be a valid index.
    verbose: bool
        Whether to print functioning-related messages
    **kwargs
        These arguments only make a difference if the
        'mode' parameter is set to 'average' and the
        'analysis_label' parameter is not None. In such
        case, these are the keyword arguments handled 
        to the WaveformAdcs.analyse() instance method of 
        the computed mean waveform. I.e. for the mean 
        waveform wf, the call to its analyse() method
        is wf.analyse(analysis_label, *args, **kwargs).
        The WaveformAdcs.analyse() method does not 
        perform any well-formedness checks, so it is 
        the caller's responsibility to ensure so for 
        these parameters.

    Returns
    ----------
    figure: plotly.graph_objects.Figure
        This function returns a plotly.graph_objects.Figure 
        with a grid of subplots which are arranged 
        according to the channel_ws_grid.ch_map attribute.
    """

    if figure is not None:
        wpu.check_dimensions_of_suplots_figure( 
            figure,
            channel_ws_grid.ch_map.rows,
            channel_ws_grid.ch_map.columns)
        
        figure_ = figure
    else:
        figure_ = psu.make_subplots(
            rows=channel_ws_grid.ch_map.rows, 
            cols=channel_ws_grid.ch_map.columns)
        
    fPlotAll = True
    if wfs_per_axes is not None:

        if wfs_per_axes < 1:
            raise Exception(GenerateExceptionMessage(
                1,
                'plot_ChannelWsGrid()',
                'If defined, the number of waveforms'
                ' per axes must be positive.'))
        
        fPlotAll = False

    # If mode is 'heatmap', then
    # there is already a right-aligned
    # top annotation which shows the
    # iterator values of the first
    # waveforms. We are not adding a
    # new one so that they don't collide.

    wpu.__add_unique_channels_top_annotations(  
        channel_ws_grid,
        figure_,
        also_add_run_info=True if mode != 'heatmap' else False)

    # An alternative way is to specify 
    # shared_xaxes=True (or share_yaxes=True)
    # in psu.make_subplots(), but, for us, 
    # that alternative is only doable for 
    # the case where the given 'figure'
    # parameter is None.
    
    wpu.update_shared_axes_status(  
        figure_,              
        share_x=share_x_scale,
        share_y=share_y_scale)

    if mode == 'overlay':
        for i in range(channel_ws_grid.ch_map.rows):
            for j in range(channel_ws_grid.ch_map.columns):

                try:
                    channel_ws = channel_ws_grid.ch_wf_sets[
                        channel_ws_grid.ch_map.data[i][j].endpoint][
                            channel_ws_grid.ch_map.data[i][j].channel]

                except KeyError:
                    wpu.__add_no_data_annotation(   
                        figure_,
                        i + 1,
                        j + 1)
                    
                    continue

                if fPlotAll:
                    aux_idcs = range(len(channel_ws.waveforms))
                else:

                    # If wfs_per_axes is defined, then it has been
                    # checked to be >=1. If it is not defined, then
                    # still len(channel_ws.waveforms) is >=1 (which
                    # is ensured by WaveformSet.__init__), so the 
                    # minimum is always >=1.

                    aux_idcs = range(min(
                        wfs_per_axes, 
                        len(channel_ws.waveforms)))
                
                if plot_event:
                    aux_idcs = [event_id]

                for idx in aux_idcs:

                    aux_name = f"({i+1},{j+1}) - Wf {idx}, "
                    f"Ch {channel_ws_grid.ch_map.data[i][j]}"

                    plot_WaveformAdcs(  
                        channel_ws.waveforms[idx],
                        figure=figure_,
                        name=aux_name,
                        row=i + 1,  # Plotly uses 1-based indexing
                        col=j + 1,
                        plot_analysis_markers=
                        plot_analysis_markers,
                        show_baseline_limits=
                        show_baseline_limits,
                        show_baseline=
                        show_baseline,
                        show_general_integration_limits=
                        show_general_integration_limits,
                        show_general_amplitude_limits=
                        show_general_amplitude_limits,
                        show_spotted_peaks=
                        show_spotted_peaks,
                        show_peaks_integration_limits=
                        show_peaks_integration_limits,
                        analysis_label=
                        analysis_label,
                        verbose=
                        verbose,
                        offset = offset
                    )
                    
    elif mode == 'average':
        for i in range(channel_ws_grid.ch_map.rows):
            for j in range(channel_ws_grid.ch_map.columns):

                try:
                    channel_ws = channel_ws_grid.ch_wf_sets[
                        channel_ws_grid.ch_map.data[i][j].endpoint][
                            channel_ws_grid.ch_map.data[i][j].channel]

                except KeyError:
                    wpu.__add_no_data_annotation(   
                        figure_,
                        i + 1,
                        j + 1)
                    
                    continue

                if fPlotAll:
                    aux_idcs = range(len(channel_ws.waveforms))
                else:
                    aux_idcs = range(min(
                        wfs_per_axes, 
                        len(channel_ws.waveforms)))

                # WaveformSet.compute_mean_waveform()
                # will raise an exception if
                # list(aux_idcs) is empty 

                aux = channel_ws.compute_mean_waveform(
                    wf_idcs=list(aux_idcs))

                fAnalyzed = False
                if analysis_label is not None:
                    
                    _ = aux.analyse(    
                        analysis_label,
                        *args,
                        **kwargs)
                    
                    fAnalyzed = True

                aux_name = f"{len(aux_idcs)} Wf(s)"
                if detailed_label:
                    aux_name += '['
                    aux_name += wpu.get_string_of_first_n_integers_if_available(
                                    list(aux_idcs),
                                    queried_no=2)
                    aux_name += ']'

                plot_WaveformAdcs(
                    aux,
                    figure=figure_,
                    name=f"({i+1},{j+1}) - Mean of " + aux_name,
                    row=i + 1,
                    col=j + 1,
                    plot_analysis_markers=
                    plot_analysis_markers if fAnalyzed else False,
                    show_baseline_limits=
                    show_baseline_limits,
                    show_baseline=
                    show_baseline,
                    show_general_integration_limits=
                    show_general_integration_limits,
                    show_general_amplitude_limits=
                    show_general_amplitude_limits,
                    show_spotted_peaks=
                    show_spotted_peaks,
                    show_peaks_integration_limits=
                    show_peaks_integration_limits,
                    analysis_label=
                    analysis_label if (plot_analysis_markers and fAnalyzed) else None,
                    verbose=verbose,
                    offset = offset)
                
    elif mode == 'heatmap':

        # In the 'heatmap' mode, the 
        # 'analysis_label' parameter must be defined
        
        if analysis_label is None:
            raise Exception(GenerateExceptionMessage( 
                2,
                'plot_ChannelWsGrid()',
                "The 'analysis_label' parameter must be "
                "defined if the 'mode' parameter is set to 'heatmap'."))
        
        for i in range(channel_ws_grid.ch_map.rows):
            for j in range(channel_ws_grid.ch_map.columns):

                try:
                    channel_ws = channel_ws_grid.ch_wf_sets[
                        channel_ws_grid.ch_map.data[i][j].endpoint][
                            channel_ws_grid.ch_map.data[i][j].channel]

                except KeyError:
                    wpu.__add_no_data_annotation(
                        figure_,
                        i + 1,
                        j + 1)
                    
                    continue

                if fPlotAll:
                    aux_idcs = range(len(channel_ws.waveforms))
                else:
                    aux_idcs = range(min(
                        wfs_per_axes, 
                        len(channel_ws.waveforms)))

                aux_name = f"{len(aux_idcs)} Wf(s)"
                if detailed_label:
                    aux_name += '['
                    aux_name += wpu.get_string_of_first_n_integers_if_available(
                                    list(aux_idcs),
                                    queried_no=2)
                    aux_name += ']'

                aux_ranges = wpu.arrange_time_vs_ADC_ranges(
                    channel_ws,
                    time_range_lower_limit=time_range_lower_limit,
                    time_range_upper_limit=time_range_upper_limit,
                    adc_range_above_baseline=adc_range_above_baseline,
                    adc_range_below_baseline=adc_range_below_baseline)
            
                figure_ = wpu.__subplot_heatmap(
                    channel_ws,
                    figure_,
                    aux_name,
                    i + 1,
                    j + 1,
                    list(aux_idcs),
                    analysis_label,
                    time_bins,
                    adc_bins,
                    aux_ranges,
                    # The color scale is not shown
                    # since it may differ from one plot
                    # to another.
                    show_color_bar=False)

                ## There is a way to make the color scale match for     # https://community.plotly.com/t/trying-to-make-a-uniform-colorscale-for-each-of-the-subplots/32346
                ## every plot in the grid, though, but comes at the
                ## cost of finding the max and min values of the 
                ## union of all of the histograms. Such feature may 
                ## be enabled in the future, using a boolean input
                ## parameter.

                figure_.add_annotation( 
                    xref="x domain", 
                    yref="y domain",      
                    # The annotation is right-aligned,
                    # and placed on top of each subplot.
                    x=1.,
                    y=1.25,
                    showarrow=False,
                    text=aux_name,
                    row=i + 1,
                    col=j + 1)

    elif mode == 'calibration':

        fPlottedOneFit = False

        for i in range(channel_ws_grid.ch_map.rows):
            for j in range(channel_ws_grid.ch_map.columns):

                try:
                    channel_ws = channel_ws_grid.ch_wf_sets[
                        channel_ws_grid.ch_map.data[i][j].endpoint][
                            channel_ws_grid.ch_map.data[i][j].channel]

                except KeyError:
                    wpu.__add_no_data_annotation(
                        figure_,
                        i + 1,
                        j + 1)
                    
                    continue

                if channel_ws.calib_histo is None:
                    raise Exception(GenerateExceptionMessage( 
                        3,
                        'plot_ChannelWsGrid()',
                        f"In 'calibration' mode, the calib_histo "
                        "attribute of each considered ChannelWs "
                        "object must be defined."))
                
                aux_name = f"C.H. of channel "
                f"{channel_ws_grid.ch_map.data[i][j]}"

                fPlottedOneFit |= plot_CalibrationHistogram(
                    channel_ws.calib_histo,
                    figure_,
                    name=aux_name,
                    row=i + 1,
                    col=j + 1,
                    plot_fits=plot_peaks_fits,
                    fit_npoints=200)

        if verbose:
            if plot_peaks_fits and not fPlottedOneFit:
                print("In function plot_ChannelWsGrid(): "
                      "No gaussian fit was found for plotting. "
                      "You may have forgotten to call the "
                      "fit_peaks_of_calibration_histograms() "
                      "method of ChannelWsGrid.")
    else:                                                                                                           
        raise Exception(GenerateExceptionMessage( 
            4,
            'plot_ChannelWsGrid()',
            f"The given mode ({mode}) must match "
            "either 'overlay', 'average', 'heatmap'"
            " or 'calibration'."))
    
    return figure_

<<<<<<< HEAD

def plot_CustomChannelGrid(
    channel_ws_grid: ChannelWsGrid,
    plot_function: Callable,
    figure: Optional[pgo.Figure] = None,
    share_x_scale: bool = False,
    share_y_scale: bool = False,
    wfs_per_axes: Optional[int] = 1,
    x_axis_title: Optional[str] = None,
    y_axis_title: Optional[str] = None,
    figure_title: Optional[str] = None,
    show_ticks_only_on_edges: bool = False  # Nuevo parámetro
) -> pgo.Figure:
    
    """This function returns a plotly.graph_objects.Figure 
    with a grid of subplots which are arranged according
    to the channel_ws_grid.ch_map attribute. The subplot at 
    position i,j may be empty if there is no ChannelWs object 
    in channel_ws_grid.ch_wf_sets which matches the UniqueChannel 
    object at position i,j in the channel_ws_grid.ch_map 
    attribute. If it is not empty, a subplot may contain a representation
    defined by the user in plot_function: Callable

    Parameters
    ----------
    channel_ws_grid: ChannelWsGrid
        The ChannelWsGrid object which contains the 
        ChannelWs objects to be plotted.
    plot_function: Callable
        A callable function that makes the
        defined plot for each channel of the grid.
    figure: plotly.graph_objects.Figure
        If it is not None, then it must have been
        generated using plotly.subplots.make_subplots()
        with a 'rows' and 'cols' parameters matching
        the rows and columns attribute of 
        channel_ws_grid.ch_map. If that's the case, then 
        this function adds the plots to this figure and 
        eventually returns it. If it is None, then this 
        function generates a new figure and returns it.
    share_x_scale (resp. share_y_scale): bool
        If True, the x-axis (resp. y-axis) scale will be 
        shared among all the subplots.
    wfs_per_axes: int
        If it is None, then every waveform in each
        ChannelWs object will be considered. Otherwise,
        only the first wfs_per_axes waveforms of each
        ChannelWs object will be considered. If 
        wfs_per_axes is greater than the number of 
        waveforms in a certain ChannelWs object, then 
        all of its waveforms will be considered.
    x_axis_title: Optional[str] 
        X-axis title for the bottom row.
    y_axis_title: Optional[str] 
        Y-axis title for the left column.
    figure_title: Optional[str] 
        Tile of the figure

    Returns
    ----------
    figure: plotly.graph_objects.Figure
        This function returns a plotly.graph_objects.Figure 
        with a grid of subplots which are arranged 
        according to the channel_ws_grid.ch_map attribute.
    """
    # Crear figura si no se ha proporcionado una
=======
def plot_CustomChannelGrid(
    channel_ws_grid: ChannelWsGrid,  
    plot_function: Callable, 
    figure: Optional[pgo.Figure] = None,  
    share_x_scale: bool = False,  
    share_y_scale: bool = False,  
    wfs_per_axes: Optional[int] = 1,  
    x_axis_title: Optional[str] = None,  
    y_axis_title: Optional[str] = None,  
    figure_title: Optional[str] = None,  
    show_ticks_only_on_edges: bool = False,  
    wf_func: Optional[Callable] = None,
    log_x_axis: bool = False 
) -> pgo.Figure:
    """
    This function returns a plotly.graph_objects.Figure with a grid of subplots arranged according to the 
    channel_ws_grid.ch_map attribute.

    Parameters:
    - channel_ws_grid (ChannelWsGrid): A grid containing waveform sets and channels.
    - plot_function (Callable): The function used to plot the waveforms.
    - figure (Optional[pgo.Figure]): An optional existing Plotly figure to add subplots to.
    - share_x_scale (bool): Whether to share the X-axis scale across subplots.
    - share_y_scale (bool): Whether to share the Y-axis scale across subplots.
    - wfs_per_axes (Optional[int]): Number of waveforms to plot per axis.
    - x_axis_title (Optional[str]): The title of the X-axis.
    - y_axis_title (Optional[str]): The title of the Y-axis.
    - figure_title (Optional[str]): The title of the entire figure.
    - show_ticks_only_on_edges (bool): Whether to show ticks only on the edges of the plot.
    - wf_func (Optional[Callable]): Optional function for additional waveform processing.
    """

    # Create a new figure if one is not provided
>>>>>>> e52ca339
    if figure is not None:
        wpu.check_dimensions_of_suplots_figure(figure, channel_ws_grid.ch_map.rows, channel_ws_grid.ch_map.columns)
        figure_ = figure
    else:
        figure_ = psu.make_subplots(rows=channel_ws_grid.ch_map.rows, cols=channel_ws_grid.ch_map.columns)

<<<<<<< HEAD
    # Configurar ejes compartidos
    wpu.update_shared_axes_status(figure_, share_x=share_x_scale, share_y=share_y_scale)
    
=======
    # Configure shared axes if needed
    wpu.update_shared_axes_status(figure_, share_x=share_x_scale, share_y=share_y_scale)
    
    # Add unique channel annotations at the top
>>>>>>> e52ca339
    wpu.__add_unique_channels_top_annotations(  
        channel_ws_grid,
        figure_,
        also_add_run_info=True)

<<<<<<< HEAD
    # Establecer título de la figura si se proporciona
    if figure_title is not None:
        figure_.update_layout(title=figure_title)

    # Iterar sobre el grid de subplots
    total_rows = channel_ws_grid.ch_map.rows
    total_cols = channel_ws_grid.ch_map.columns

    for i in range(total_rows):
        for j in range(total_cols):
            try:
                # Obtener el canal y el endpoint para el subplot actual
                channel_ws = channel_ws_grid.ch_wf_sets[channel_ws_grid.ch_map.data[i][j].endpoint][
                    channel_ws_grid.ch_map.data[i][j].channel]
            except KeyError:
                # Si no hay datos, añadir la anotación de "No data"
                wpu.__add_no_data_annotation(figure_, i + 1, j + 1)
                continue

            # Obtener los índices de las waveforms a procesar
=======
    # Add title to the figure if provided
    if figure_title:
        figure_.update_layout(title=figure_title)

    # Iterate over the grid of subplots
    total_rows = channel_ws_grid.ch_map.rows
    total_cols = channel_ws_grid.ch_map.columns
    
    for i in range(total_rows):
        for j in range(total_cols):
            try:
                # Get the channel and endpoint for the current subplot
                channel_ws = channel_ws_grid.ch_wf_sets[channel_ws_grid.ch_map.data[i][j].endpoint][
                    channel_ws_grid.ch_map.data[i][j].channel]
            except KeyError:
                # If there's no data, add a "No data" annotation
                wpu.__add_no_data_annotation(figure_, i + 1, j + 1)
                continue

            # Get the indices of the waveforms to process
>>>>>>> e52ca339
            if wfs_per_axes is not None:
                aux_idcs = range(min(wfs_per_axes, len(channel_ws.waveforms)))
            else:
                aux_idcs = range(len(channel_ws.waveforms))

<<<<<<< HEAD
            # Aplicar la función definida por el usuario a cada canal
            for idx in aux_idcs:
                plot_function(channel_ws, idx, figure_, i + 1, j + 1)

            # Configurar los ejes según la opción de mostrar ticks solo en los bordes
=======
            # Apply the user-defined plot function to each waveform/channel
            if wf_func is None:    
                for idx in aux_idcs:
                    plot_function(channel_ws, idx, figure_, i + 1, j + 1)
            else:
                for idx in aux_idcs:
                    plot_function(channel_ws, idx, figure_, i + 1, j + 1, wf_func)
                    
            # Configure axes based on the option to show ticks only on edges
>>>>>>> e52ca339
            if show_ticks_only_on_edges:
                figure_.update_xaxes(
                    title_text=x_axis_title if i == total_rows - 1 else '',
                    showticklabels=(i == total_rows - 1),
                    row=i + 1, col=j + 1
                )
                figure_.update_yaxes(
                    title_text=y_axis_title if j == 0 else '',
                    showticklabels=(j == 0),
                    row=i + 1, col=j + 1
                )
            else:
                if x_axis_title is not None and i == total_rows - 1:
                    figure_.update_xaxes(title_text=x_axis_title, row=i + 1, col=j + 1)
                if y_axis_title is not None and j == 0:
                    figure_.update_yaxes(title_text=y_axis_title, row=i + 1, col=j + 1)

<<<<<<< HEAD
    return figure_

=======
            # Set the X-axis to logarithmic scale if the title is 'Frequency [MHz]'
            if x_axis_title == 'Frequency [MHz]':
                figure_.update_xaxes(
                    type='log',  # Sets the X-axis to a logarithmic scale
                    row=i + 1, col=j + 1
                )
            if log_x_axis:
                figure_.update_xaxes(
                    type='log',  # Aplica escala logarítmica al eje X
                    row=i + 1, col=j + 1
                )
                
    return figure_
>>>>>>> e52ca339
<|MERGE_RESOLUTION|>--- conflicted
+++ resolved
@@ -1,10 +1,6 @@
 import numpy as np
-<<<<<<< HEAD
-from typing import Optional, Callable
-=======
 from typing import Optional
 from typing import Callable
->>>>>>> e52ca339
 from plotly import graph_objects as pgo
 from plotly import subplots as psu
 
@@ -1663,74 +1659,6 @@
     
     return figure_
 
-<<<<<<< HEAD
-
-def plot_CustomChannelGrid(
-    channel_ws_grid: ChannelWsGrid,
-    plot_function: Callable,
-    figure: Optional[pgo.Figure] = None,
-    share_x_scale: bool = False,
-    share_y_scale: bool = False,
-    wfs_per_axes: Optional[int] = 1,
-    x_axis_title: Optional[str] = None,
-    y_axis_title: Optional[str] = None,
-    figure_title: Optional[str] = None,
-    show_ticks_only_on_edges: bool = False  # Nuevo parámetro
-) -> pgo.Figure:
-    
-    """This function returns a plotly.graph_objects.Figure 
-    with a grid of subplots which are arranged according
-    to the channel_ws_grid.ch_map attribute. The subplot at 
-    position i,j may be empty if there is no ChannelWs object 
-    in channel_ws_grid.ch_wf_sets which matches the UniqueChannel 
-    object at position i,j in the channel_ws_grid.ch_map 
-    attribute. If it is not empty, a subplot may contain a representation
-    defined by the user in plot_function: Callable
-
-    Parameters
-    ----------
-    channel_ws_grid: ChannelWsGrid
-        The ChannelWsGrid object which contains the 
-        ChannelWs objects to be plotted.
-    plot_function: Callable
-        A callable function that makes the
-        defined plot for each channel of the grid.
-    figure: plotly.graph_objects.Figure
-        If it is not None, then it must have been
-        generated using plotly.subplots.make_subplots()
-        with a 'rows' and 'cols' parameters matching
-        the rows and columns attribute of 
-        channel_ws_grid.ch_map. If that's the case, then 
-        this function adds the plots to this figure and 
-        eventually returns it. If it is None, then this 
-        function generates a new figure and returns it.
-    share_x_scale (resp. share_y_scale): bool
-        If True, the x-axis (resp. y-axis) scale will be 
-        shared among all the subplots.
-    wfs_per_axes: int
-        If it is None, then every waveform in each
-        ChannelWs object will be considered. Otherwise,
-        only the first wfs_per_axes waveforms of each
-        ChannelWs object will be considered. If 
-        wfs_per_axes is greater than the number of 
-        waveforms in a certain ChannelWs object, then 
-        all of its waveforms will be considered.
-    x_axis_title: Optional[str] 
-        X-axis title for the bottom row.
-    y_axis_title: Optional[str] 
-        Y-axis title for the left column.
-    figure_title: Optional[str] 
-        Tile of the figure
-
-    Returns
-    ----------
-    figure: plotly.graph_objects.Figure
-        This function returns a plotly.graph_objects.Figure 
-        with a grid of subplots which are arranged 
-        according to the channel_ws_grid.ch_map attribute.
-    """
-    # Crear figura si no se ha proporcionado una
-=======
 def plot_CustomChannelGrid(
     channel_ws_grid: ChannelWsGrid,  
     plot_function: Callable, 
@@ -1764,50 +1692,21 @@
     """
 
     # Create a new figure if one is not provided
->>>>>>> e52ca339
     if figure is not None:
         wpu.check_dimensions_of_suplots_figure(figure, channel_ws_grid.ch_map.rows, channel_ws_grid.ch_map.columns)
         figure_ = figure
     else:
         figure_ = psu.make_subplots(rows=channel_ws_grid.ch_map.rows, cols=channel_ws_grid.ch_map.columns)
 
-<<<<<<< HEAD
-    # Configurar ejes compartidos
-    wpu.update_shared_axes_status(figure_, share_x=share_x_scale, share_y=share_y_scale)
-    
-=======
     # Configure shared axes if needed
     wpu.update_shared_axes_status(figure_, share_x=share_x_scale, share_y=share_y_scale)
     
     # Add unique channel annotations at the top
->>>>>>> e52ca339
     wpu.__add_unique_channels_top_annotations(  
         channel_ws_grid,
         figure_,
         also_add_run_info=True)
 
-<<<<<<< HEAD
-    # Establecer título de la figura si se proporciona
-    if figure_title is not None:
-        figure_.update_layout(title=figure_title)
-
-    # Iterar sobre el grid de subplots
-    total_rows = channel_ws_grid.ch_map.rows
-    total_cols = channel_ws_grid.ch_map.columns
-
-    for i in range(total_rows):
-        for j in range(total_cols):
-            try:
-                # Obtener el canal y el endpoint para el subplot actual
-                channel_ws = channel_ws_grid.ch_wf_sets[channel_ws_grid.ch_map.data[i][j].endpoint][
-                    channel_ws_grid.ch_map.data[i][j].channel]
-            except KeyError:
-                # Si no hay datos, añadir la anotación de "No data"
-                wpu.__add_no_data_annotation(figure_, i + 1, j + 1)
-                continue
-
-            # Obtener los índices de las waveforms a procesar
-=======
     # Add title to the figure if provided
     if figure_title:
         figure_.update_layout(title=figure_title)
@@ -1828,19 +1727,11 @@
                 continue
 
             # Get the indices of the waveforms to process
->>>>>>> e52ca339
             if wfs_per_axes is not None:
                 aux_idcs = range(min(wfs_per_axes, len(channel_ws.waveforms)))
             else:
                 aux_idcs = range(len(channel_ws.waveforms))
 
-<<<<<<< HEAD
-            # Aplicar la función definida por el usuario a cada canal
-            for idx in aux_idcs:
-                plot_function(channel_ws, idx, figure_, i + 1, j + 1)
-
-            # Configurar los ejes según la opción de mostrar ticks solo en los bordes
-=======
             # Apply the user-defined plot function to each waveform/channel
             if wf_func is None:    
                 for idx in aux_idcs:
@@ -1850,7 +1741,6 @@
                     plot_function(channel_ws, idx, figure_, i + 1, j + 1, wf_func)
                     
             # Configure axes based on the option to show ticks only on edges
->>>>>>> e52ca339
             if show_ticks_only_on_edges:
                 figure_.update_xaxes(
                     title_text=x_axis_title if i == total_rows - 1 else '',
@@ -1868,10 +1758,6 @@
                 if y_axis_title is not None and j == 0:
                     figure_.update_yaxes(title_text=y_axis_title, row=i + 1, col=j + 1)
 
-<<<<<<< HEAD
-    return figure_
-
-=======
             # Set the X-axis to logarithmic scale if the title is 'Frequency [MHz]'
             if x_axis_title == 'Frequency [MHz]':
                 figure_.update_xaxes(
@@ -1884,5 +1770,4 @@
                     row=i + 1, col=j + 1
                 )
                 
-    return figure_
->>>>>>> e52ca339
+    return figure_