--- conflicted
+++ resolved
@@ -912,13 +912,8 @@
     row: Optional[int] = None,
     col: Optional[int] = None,
     plot_fits: bool = False,
-<<<<<<< HEAD
     fit_npoints: int = 200,
     showfitlabels: bool = True
-=======
-    plot_sum_of_gaussians: bool = False,
-    fit_npoints: int = 200
->>>>>>> 0aa8eb86
 ) -> bool:
     """This function plots the given calibration histogram in 
     the given figure and returns a boolean which is True if 
@@ -1011,7 +1006,7 @@
             for i in range(len(calibration_histogram.
                             gaussian_fits_parameters['scale'])):
 
-<<<<<<< HEAD
+
             fit_x = np.linspace(
                 calibration_histogram.edges[0],
                 calibration_histogram.edges[-1],
@@ -1040,66 +1035,7 @@
                 fit_trace,
                 row=row,
                 col=col)
-=======
-                fPlottedOneFit = True
-                
-                fit_y = wun.gaussian(   
-                    fit_x,
-                    calibration_histogram.
-                    gaussian_fits_parameters['scale'][i][0],
-                    calibration_histogram.
-                    gaussian_fits_parameters['mean'][i][0],
-                    calibration_histogram.
-                    gaussian_fits_parameters['std'][i][0])
-                
-                fit_trace = pgo.Scatter(
-                    x=fit_x,
-                    y=fit_y,
-                    mode='lines',
-                    line=dict(
-                        color='red', 
-                        width=0.5),
-                    name=f"{name} (Fit {i})")
-                
-                figure.add_trace(
-                    fit_trace,
-                    row=row,
-                    col=col)
-        else:
-
-            fit_y = np.zeros(np.shape(fit_x))
-
-            for i in range(len(calibration_histogram.
-                            gaussian_fits_parameters['scale'])):
-
-                fPlottedOneFit = True
-
-                fit_y += wun.gaussian(
-                    fit_x,
-                    calibration_histogram.
-                    gaussian_fits_parameters['scale'][i][0],
-                    calibration_histogram.
-                    gaussian_fits_parameters['mean'][i][0],
-                    calibration_histogram.
-                    gaussian_fits_parameters['std'][i][0]
-                )
-
-            if fPlottedOneFit:
-                
-                fit_trace = pgo.Scatter(
-                    x=fit_x,
-                    y=fit_y,
-                    mode='lines',
-                    line=dict(
-                        color='red', 
-                        width=0.5),
-                    name=f"{name} (Fit {i})")
-                
-                figure.add_trace(
-                    fit_trace,
-                    row=row,
-                    col=col)
->>>>>>> 0aa8eb86
+
             
     return fPlottedOneFit
 
