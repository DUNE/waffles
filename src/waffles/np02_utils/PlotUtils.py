import numpy as np
from pathlib import Path
from plotly import graph_objects as go
import plotly.subplots as psu
import logging
from typing import List, Union
from typing import Optional, Callable
import yaml
from importlib import resources
import matplotlib.pyplot as plt
import pandas as pd

from waffles.data_classes.WaveformSet import WaveformSet
from waffles.data_classes.ChannelWsGrid import ChannelWsGrid
from waffles.data_classes.UniqueChannel import UniqueChannel
from waffles.data_classes.BasicWfAna import BasicWfAna
from waffles.data_classes.CalibrationHistogram import CalibrationHistogram
from waffles.data_classes.IPDict import IPDict
from waffles.plotting.plot import plot_ChannelWsGrid, plot_CustomChannelGrid
from waffles.plotting.plot import plot_CalibrationHistogram
from waffles.utils.fit_peaks.fit_peaks import fit_peaks_of_CalibrationHistogram
from waffles.utils.baseline.baseline import SBaseline
from waffles.np02_data.ProtoDUNE_VD_maps import mem_geometry_map
from waffles.np02_data.ProtoDUNE_VD_maps import cat_geometry_map
from waffles.np02_utils.AutoMap import generate_ChannelMap, dict_uniqch_to_module, dict_module_to_uniqch, ordered_modules_cathode, ordered_modules_membrane, strUch


tol_colors = [
    "#E41A1C",  # red
    "#377EB8",  # blue
    "#4DAF4A",  # green
    "#984EA3",  # purple
    "#FF7F00",  # orange
    "#FFFF33",  # yellow
    "#A65628",  # brown
    "#F781BF"   # pink
]
modules_colormap = {module: tol_colors[int(module[1:-3])-1] for module in ordered_modules_cathode + ordered_modules_membrane}
endpoint_channel_colormap = {}
for module, uniqch in dict_module_to_uniqch.items():
    endpoint_channel_colormap[uniqch.endpoint] = endpoint_channel_colormap.get(uniqch.endpoint, {})
    endpoint_channel_colormap[uniqch.endpoint][uniqch.channel] = modules_colormap[module]

style_map_matplotlib = {
    "1": {"linestyle": "-",  "lw":2, "alpha": 1.0},
    "2": {"linestyle": "--", "lw":2, "alpha": 0.8}
}

def get_style_channel(endpoint: int, channel:int) -> dict:
    modulename = dict_uniqch_to_module[strUch(endpoint,channel)]
    return get_style_module(modulename)

def get_style_module(modulename:str) -> dict:
    ch_num = modulename[3:-1] # "1" or "2"
    return {
        "color": modules_colormap[modulename],
        **style_map_matplotlib[ch_num]
    }


def np02_resolve_detectors(wfset, detectors: Union[List[str], List[UniqueChannel], List[Union[UniqueChannel, str]]], rows=0, cols=1) -> dict[str, ChannelWsGrid]:
    """
    Resolve the detectors and generate grids for the given waveform set.
    Parameters
    ----------
    wfset: WaveformSet
    detectors: List[str] | List[UniqueChannel] | List[UniqueChannel | str]
        List of detectors to resolve.
    rows: int, optional
    cols: int, optional
        Number of rows and columns for the grid.
    Returns
    -------
    dict[str, ChannelWsGrid]
        Dictionary containing the grids for the specified detectors.
    """

    detmap = generate_ChannelMap(channels=detectors, rows=rows, cols=cols)
    return dict(
        Custom=ChannelWsGrid(detmap, wfset)
    )


def np02_gen_grids(wfset, detector: Union[str, List[str], List[UniqueChannel], List[Union[UniqueChannel, str ]]] = "VD_Cathode_PDS", rows=0, cols=0) -> dict[str, ChannelWsGrid]:
    """
    Generate grids for the given waveform set and detector(s).
    Parameters
    ----------
    wfset: WaveformSet
    detector: str | List[str] | List[UniqueChannel] | List[UniqueChannel | str], optional
    Returns
    -------
    dict[str, ChannelWsGrid]
        Dictionary containing the grids for the specified detector(s).
    """

    if isinstance(detector, str):
        if detector == 'VD_Membrane_PDS':
            return dict(
                TCO=ChannelWsGrid(mem_geometry_map[2], wfset,
                                  bins_number=115,
                                  domain=np.array([-1e4, 5e4]),
                                  variable="integral")
                ,
                nTCO=ChannelWsGrid(mem_geometry_map[1], wfset,
                                   bins_number=115,
                                   domain=np.array([-1e4, 5e4]),
                                   variable="integral")

            )
        elif detector == 'VD_Cathode_PDS':
            return dict(
                TCO=ChannelWsGrid(cat_geometry_map[2], wfset,
                                  bins_number=115,
                                  domain=np.array([-1e4, 5e4]),
                                  variable="integral")
                ,
                nTCO=ChannelWsGrid(cat_geometry_map[1], wfset,
                                   bins_number=115,
                                   domain=np.array([-1e4, 5e4]),
                                   variable="integral")

            )
        else:
            detectors = [detector]
    else:
        detectors = detector
    if isinstance(detectors, list):
        return np02_resolve_detectors(wfset, detectors, rows, cols)

    raise ValueError(f"Could not resolve detector: {detector} or {detectors}")

def plot_detectors(wfset: WaveformSet, detector:list, plot_function: Optional[Callable] = None, **kwargs):
    for title, g in np02_gen_grids(wfset, detector, rows=kwargs.pop("rows", 0), cols=kwargs.pop("cols", 0)).items():
        # Keeping standard plotting 
        if title == "nTCO" or title == "TCO":
            if "shared_xaxes" not in kwargs:
                kwargs["shared_xaxes"] = True
            if "shared_yaxes" not in kwargs:
                kwargs["shared_yaxes"] = True

        plot_grid(chgrid=g, title=title, html=kwargs.pop("html", None), detector=detector, plot_function=plot_function, **kwargs)


def plot_grid(chgrid: ChannelWsGrid, title:str = "", html: Union[Path, None] = None, detector: Union[str, List[str]] = "", plot_function: Optional[Callable] = None, **kwargs):

    rows, cols= chgrid.ch_map.rows, chgrid.ch_map.columns

    showplots = kwargs.pop("showplots", False)

    subtitles = chgrid.titles

    fig = psu.make_subplots(
        rows=rows,
        cols=cols,
        subplot_titles=subtitles,
        shared_xaxes=kwargs.pop("shared_xaxes", False),
        shared_yaxes=kwargs.pop("shared_yaxes", False)
    )

    width = kwargs.pop("width", 1000)
    height = kwargs.pop("height", 800)
    if plot_function is None:
        plot_ChannelWsGrid(chgrid,
                           figure=fig,
                           share_x_scale=kwargs.pop("share_x_scale", True),
                           share_y_scale=kwargs.pop("share_y_scale", True),
                           mode=kwargs.pop("mode", "overlay"),
                           wfs_per_axes=kwargs.pop("wfs_per_axes", 2000),
                           **kwargs
                           )
    else:
        plot_CustomChannelGrid(chgrid, plot_function, figure=fig, wf_func=kwargs.pop("wf_func", None), **kwargs)

    title = title if title != "Custom" else ""
    fig.update_layout(title=title, template="plotly_white",
                      width=width, height=height, showlegend=True)
    fig.update_annotations(
        font=dict(size=14),
        align="center",
    )
    if html:
        fig.write_html(html.as_posix())
        logging.info("💾 %s", html)
        if showplots:
            fig.show()
    else:
        fig.show()
# ╰────────────────────────────────────────────────────────────────────────────╯


def genhist(wfset:WaveformSet, figure:go.Figure, row, col, wf_func = None):
    variabletype = wf_func.get('variable', 'integral') if wf_func is not None else 'integral'
    values = [wf.analyses["std"].result[variabletype] for wf in wfset.waveforms]
    bins = np.linspace(-50e3, 50e3, 100)
    if wf_func is not None:
        if 'bins' in wf_func:
            bins = wf_func['bins']
    counts, edges = np.histogram(values, bins=bins)

    figure.add_trace(
        go.Scatter(  
            x=edges,
            y=counts,
            mode='lines',
            line=dict(  
                color='black', 
                width=0.5,
                shape='hv'),
        ),
        row=row, col=col
    )


def __update_dict(dictd, dictup, key):
        dictd[key] = dictup.get(key, dictd[key])

def runBasicWfAnaNP02Updating(wfset: WaveformSet, updatethreshold:bool, show_progress: bool, params: dict = {}, configyaml = "", doprocess:bool = True):
    endpoint = wfset.waveforms[0].endpoint
    channel = wfset.waveforms[0].channel
    if not params:
        configyaml = configyaml if configyaml else 'ch_snr_parameters.yaml'
        params = ch_read_params(filename=configyaml)

    if endpoint not in params or channel not in params[endpoint]:
        raise ValueError(f"No parameters found for endpoint {endpoint} and channel {channel} in the configuration file.")

    if(len(wfset.available_channels[list(wfset.runs)[0]][endpoint]) > 1):
        raise ValueError(f"Should have only one channel in the waveform set...")

    if updatethreshold:
        run = list(wfset.runs)[0]
        dictbaseline = params[endpoint][channel]['baseline']
        dictfit = params[endpoint][channel]['fit']
        if run in params['updates'][endpoint][channel]:
            dictupdate = params['updates'][endpoint][channel][run]
            __update_dict(dictbaseline, dictupdate, 'threshold')
            __update_dict(dictbaseline, dictupdate, 'default_filtering')
            __update_dict(dictfit, dictupdate, 'bins_int')
            __update_dict(dictfit, dictupdate, 'domain_int')
            __update_dict(dictfit, dictupdate, 'max_peaks')
            __update_dict(dictfit, dictupdate, 'prominence')
            __update_dict(dictfit, dictupdate, 'half_point_to_fit')
    
    if doprocess:
        runBasicWfAnaNP02(wfset,
                          int_ll=params[endpoint][channel]['fit'].get('int_ll', 254),
                          int_ul=params[endpoint][channel]['fit'].get('int_ul', 270),
                          amp_ll=params[endpoint][channel]['fit'].get('amp_ll', 254),
                          amp_ul=params[endpoint][channel]['fit'].get('amp_ul', 270),
                          show_progress=show_progress,
                          configyaml=params
                          )

def fithist(wfset:WaveformSet, figure:go.Figure, row, col, wf_func = {}):
    doprocess = wf_func.get("doprocess", True)
    dofit = wf_func.get("dofit", True)
    normalize_hist = wf_func.get("normalize_hist", False)
    variable = wf_func.get('variable', 'integral')
    show_progress = wf_func.get('show_progress', False)
    fitmultigauss = wf_func.get('fitmultigauss', False)
<<<<<<< HEAD
=======
    fit_type:str = 'independent_gaussians'
    if fitmultigauss:
        fit_type = wf_func.get('fit_type', 'multigauss_iminuit')
>>>>>>> 4621895b
    verbosemultigauss = wf_func.get('verbosemultigauss', False)
    params = ch_read_params(filename=wf_func.get('configyaml', 'ch_snr_parameters.yaml'))
    
    endpoint = wfset.waveforms[0].endpoint
    channel = wfset.waveforms[0].channel

    if endpoint not in params or channel not in params[endpoint]:
        raise ValueError(f"No parameters found for endpoint {endpoint} and channel {channel} in the configuration file.")

    if(len(wfset.available_channels[list(wfset.runs)[0]][endpoint]) > 1):
        raise ValueError(f"Should have only one channel in the waveform set...")

    update_threshold = wf_func.get("update_threshold", False)
    
    # params get updated inide here
    runBasicWfAnaNP02Updating(
        wfset,
        updatethreshold=update_threshold,
        show_progress=show_progress,
        params=params,
        doprocess=doprocess,
    )

    bins_int = params[endpoint][channel]['fit'].get('bins_int', 100)
    domain_int_str = params[endpoint][channel]['fit'].get('domain_int', [-10e3, 100e3])


    domain_int = [float(x) for x in domain_int_str]
    domain_int = np.array(domain_int)
    if 'bins' in wf_func:
        tbins = wf_func['bins']
        bins_int = len(tbins)
        domain_int = np.array([tbins[0], tbins[-1]])

    max_peaks = params[endpoint][channel]['fit'].get('max_peaks', 3)
    prominence = params[endpoint][channel]['fit'].get('prominence', 0.15)
    half_point_to_fit = params[endpoint][channel]['fit'].get('half_point_to_fit', 2)
    initial_percentage = params[endpoint][channel]['fit'].get('initial_percentage', 0.15)
    percentage_step = params[endpoint][channel]['fit'].get('percentage_step', 0.05)

    hInt = CalibrationHistogram.from_WaveformSet(
        wfset,
        bins_number=bins_int,
        domain=domain_int,
        variable=variable,
        analysis_label = "std",
        normalize_histogram=normalize_hist
    )

    if not dofit:
        plot_CalibrationHistogram(
            hInt,
            figure=figure,
            row=row, col=col,
            plot_fits=False,
            name=f"{dict_uniqch_to_module[str(UniqueChannel(wfset.waveforms[0].endpoint, wfset.waveforms[0].channel))]}",
        )
        return

    # This method in case histogram should cut average
    # average_hits = hInt.edges[:-1]*hInt.counts
    # average_hits = np.sum(average_hits)/np.sum(hInt.counts)

    # This method in case histogram should not cut average
    integral_sum = np.nansum( np.array([ wf.analyses["std"].result[variable] for wf in wfset.waveforms ]) )
    n_integrals = np.sum( [1 if wf.analyses["std"].result[variable] is not np.nan else 0 for wf in wfset.waveforms ] )
    average_hits = integral_sum / n_integrals if n_integrals > 0 else 0

    fit_hist = fit_peaks_of_CalibrationHistogram(
        hInt,
<<<<<<< HEAD
        max_peaks,
        prominence,
        half_point_to_fit,
        initial_percentage,
        percentage_step,
        fitmultigauss=fitmultigauss,
=======
        max_peaks          = max_peaks,
        prominence         = prominence,
        initial_percentage = initial_percentage,
        half_points_to_fit  = half_point_to_fit,
        percentage_step    = percentage_step,
        fit_type=fit_type
>>>>>>> 4621895b
    )
    if verbosemultigauss:
        print(getattr(hInt, "iminuit", None))
    fit_params = hInt.gaussian_fits_parameters

    zero_charge = 0
    spe_charge = 0
    baseline_stddev = 0
    spe_stddev = 0

    gain = 0
    snr = 0
    errgain=0
    try:
        zero_charge = fit_params['mean'][0][0]
        zero_charge_err = fit_params['mean'][0][1]
        spe_charge = fit_params['mean'][1][0]
        spe_charge_err = fit_params['mean'][1][1]
        baseline_stddev = abs(fit_params['std'][0][0])
        spe_stddev = fit_params['std'][1][0]

        gain = spe_charge - zero_charge
        errgain = np.sqrt( zero_charge_err**2 + spe_charge_err**2 )
        mm = getattr(hInt, "iminuit", None)
        if mm is not None:
            errgain = hInt.iminuit.params[3].error
        snr = gain / baseline_stddev
    except:
        print(f"Could not fit for {dict_uniqch_to_module[str(UniqueChannel(wfset.waveforms[0].endpoint, wfset.waveforms[0].channel))]}")

    plot_CalibrationHistogram(
        hInt,
        figure=figure,
        row=row, col=col,
        plot_fits=True,
        name=f"{dict_uniqch_to_module[str(UniqueChannel(wfset.waveforms[0].endpoint, wfset.waveforms[0].channel))]}; snr={snr:.2f}",
        showfitlabels=False,
    )

    if snr != 0:
        for wf in wfset.waveforms:
            wf.analyses["std"].result['snr'] = snr
            wf.analyses["std"].result['normalization'] = hInt.normalization
            wf.analyses["std"].result['gain'] = gain
            wf.analyses["std"].result['errgain'] = errgain
        print(
            f"{list(wfset.runs)[0]},",
            # f"{dict_uniqch_to_module[str(UniqueChannel(wfset.waveforms[0].endpoint, wfset.waveforms[0].channel))]},",
            f"{snr:.2f},",
            f"{gain:.2f},",
            f"{baseline_stddev:.2f},",
            f"{spe_stddev:.2f},",
            f"{average_hits/gain:.2f}",
        )
<<<<<<< HEAD

=======
>>>>>>> 4621895b

def runBasicWfAnaNP02(wfset: WaveformSet,
                      int_ll: int = 254,
                      int_ul: int = 270,
                      amp_ll: int = 250,
                      amp_ul: int = 280,
                      threshold: float = 25,
                      baselinefinish:int = 240,
                      baselinestart:int = 0,
                      minimumfrac: float = 0.67,
                      onlyoptimal: bool = True,
                      show_progress: bool = True,
                      configyaml:Union[str,dict] = 'ch_snr_parameters.yaml'
                      ):
    
    params = {}
    if isinstance(configyaml, dict):
        params = configyaml
    elif isinstance(configyaml, str):
        if configyaml is not None and configyaml != "":
            params = ch_read_params(configyaml)
    baseline = SBaseline(threshold=threshold, baselinestart=baselinestart, baselinefinish=baselinefinish, default_filtering=2, minimumfrac=minimumfrac, data_base=params)

    ip = IPDict(
        baseline_method="SBaseline",      # ← NEW (or "Mean", "Fit", …)
        int_ll=int_ll, int_ul=int_ul,
        amp_ll=amp_ll, amp_ul=amp_ul,
        baseliner=baseline,
        baseline_limits=[0,240],
        onlyoptimal=onlyoptimal,
        amplitude_method="max_minus_baseline"
    )
    if show_progress: print("Processing waveform set with BasicWfAna")
    _ = wfset.analyse("std", BasicWfAna, ip,
                      analysis_kwargs={},
                      checks_kwargs=dict(points_no=wfset.points_per_wf),
                      overwrite=True,
                      show_progress=show_progress
                     )

def ch_read_params(filename:str = 'ch_snr_parameters.yaml') -> dict:
    try:
        with resources.files('waffles.np02_utils.data').joinpath(filename).open('r') as f:
            return yaml.safe_load(f)
    except Exception as error:
        print(error)
        print("\n\n")
        raise FileNotFoundError(
            f"Could not find the {filename} file in the waffles.np02_utils.PlotUtils.data package.\nWaffles should be installed with -e option to access this file.\n"
        )

def ch_read_calib(filename: str = 'calibration_results_file.csv') -> dict:
    try:
        with resources.files('waffles.np02_utils.data').joinpath(filename).open('r') as f:
            df = pd.read_csv(f)
            result = ( df.set_index(['endpoint', 'channel'])[['Gain', 'SpeAmpl']].to_dict(orient='index'))
            # now regroup by endpoint
            nested_dict = {}
            for (ep, ch), values in result.items():
                nested_dict.setdefault(ep, {})[ch] = values
            return nested_dict
    except Exception as error:
        print(error)
        print("\n\n")
        raise FileNotFoundError(
            f"Could not find the {filename} file in the waffles.np02_utils.PlotUtils.data package.\nWaffles should be installed with -e option to access this file.\n"
        )
<|MERGE_RESOLUTION|>--- conflicted
+++ resolved
@@ -259,12 +259,9 @@
     variable = wf_func.get('variable', 'integral')
     show_progress = wf_func.get('show_progress', False)
     fitmultigauss = wf_func.get('fitmultigauss', False)
-<<<<<<< HEAD
-=======
     fit_type:str = 'independent_gaussians'
     if fitmultigauss:
         fit_type = wf_func.get('fit_type', 'multigauss_iminuit')
->>>>>>> 4621895b
     verbosemultigauss = wf_func.get('verbosemultigauss', False)
     params = ch_read_params(filename=wf_func.get('configyaml', 'ch_snr_parameters.yaml'))
     
@@ -335,21 +332,12 @@
 
     fit_hist = fit_peaks_of_CalibrationHistogram(
         hInt,
-<<<<<<< HEAD
-        max_peaks,
-        prominence,
-        half_point_to_fit,
-        initial_percentage,
-        percentage_step,
-        fitmultigauss=fitmultigauss,
-=======
         max_peaks          = max_peaks,
         prominence         = prominence,
         initial_percentage = initial_percentage,
         half_points_to_fit  = half_point_to_fit,
         percentage_step    = percentage_step,
         fit_type=fit_type
->>>>>>> 4621895b
     )
     if verbosemultigauss:
         print(getattr(hInt, "iminuit", None))
@@ -404,10 +392,6 @@
             f"{spe_stddev:.2f},",
             f"{average_hits/gain:.2f}",
         )
-<<<<<<< HEAD
-
-=======
->>>>>>> 4621895b
 
 def runBasicWfAnaNP02(wfset: WaveformSet,
                       int_ll: int = 254,
