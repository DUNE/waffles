from abc import ABC, abstractmethod
from pydantic import BaseModel, Field

class BaseInputParams(BaseModel):

    input_path: str = Field(
        ..., 
        description="Path to the input file or folder",
        example='input/'
    )

    output_path: str = Field(
        default='output/', 
        description="Path to the output file or folder"
    )

class WafflesAnalysis(ABC):
    """This abstract class implements a Waffles Analysis.
    It fixes a common interface and workflow for all
    Waffles analyses.

    Attributes
    ----------
    read_input_loop: list
        # Add description of this parameter
    analyze_loop: list
        # Add description of this parameter
    analyze_itr: list
        # Add description of this parameter
    read_input_itr: list
        # Add description of this parameter

    Methods
    ----------
    get_input_params_model():
        Class abstract method which is responsible for
        defining and returning a validation model for the
        input parameters of the analysis. This method must
        be implemented by each derived analysis class.
    initialize(input_parameters: BaseInputParams):
        Abstract method which is responsible for defining
        both, the common instance attributes (namely
<<<<<<< HEAD
<<<<<<< HEAD
        self.read_input_loop_n, self.analyze_loop,
=======
        self.read_input_loop, self.analyze_loop,
>>>>>>> main
=======
        self.read_input_loop_n, self.analyze_loop,
>>>>>>> 9f130429
        self.analyze_itr and self.read_input_itr) and
        whichever further attributes are required by the
        analysis. The defined attributes are potentially
        used by the read_input(), analyze() and write_output()
        methods.
    read_input():
        Abstract method which is responsible for reading
        the input data for the analysis, p.e. Waffles
        objects such as WaveformSet's. For more information,
        refer to its docstring.
    analyze():
        Abstract method which is responsible for performing
        the analysis on the input data. For more information,
        refer to its docstring.
    write_output():
        Abstract method which is responsible for writing
        the output of the analysis. For more information,
        refer to its docstring.
    """

    def __init__(self):
        """Initializer of the WafflesAnalysis class. It
        initializes each attribute of the class to a
        dummy None.
        """
    
        # Logically useless. Just to hint the
        # user that these attributes are meant
        # to be defined in the initialize() method.

<<<<<<< HEAD
<<<<<<< HEAD
        self.read_input_loop_1 = None
        self.read_input_loop_2 = None
        self.read_input_loop_3 = None
        self.analyze_loop = None

        self.analyze_itr    = None 
        self.read_input_itr_1 = None
        self.read_input_itr_2 = None
        self.read_input_itr_3 = None
=======
        self.read_input_loop = None
        self.analyze_loop = None

        self.analyze_itr    = None 
        self.read_input_itr = None
>>>>>>> main
=======
        self.read_input_loop_1 = None
        self.read_input_loop_2 = None
        self.read_input_loop_3 = None
        self.analyze_loop = None

        self.analyze_itr    = None 
        self.read_input_itr_1 = None
        self.read_input_itr_2 = None
        self.read_input_itr_3 = None
>>>>>>> 9f130429
        
        pass

    @classmethod
    @abstractmethod
    def get_input_params_model(
        cls
    ) -> type:
        """This class method must be implemented by each
        derived analysis class. It must define and return
        a Pydantic model which will be used to validate
        the input parameters given to the analysis. The
        model must inherit from the BaseInputParams
        class."""
        pass

    @abstractmethod
    def initialize(
            self,
            input_parameters: BaseInputParams
        ) -> None:
        """This method must be implemented by each derived
        analysis class. It is responsible for defining the
        instance attributes of the analysis class out of
        the given input parameters, which will abide by
        the model defined in the get_input_params_model()
        class method. Note that these instance attributes
        include both the common attributes (namely
        self.read_input_loop, self.analyze_loop,
        self.analyze_itr and self.read_input_itr) and
        whichever further attribute is required by the
        analysis. The defined attributes are potentially
        used by the read_input(), analyze() and
        write_output() methods.
        
        Parameters
        ----------
        input_parameters: BaseInputParams
            The input parameters given to the analysis
        
        Returns
        ----------
        None
        """
        pass

    @abstractmethod
    def read_input(self) -> bool:
        """This method must be implemented by each derived
        analysis class. It is responsible for reading the
        input data for the analysis, p.e. Waffles objects
        such as WaveformSet's. The execute() method will
        potentially loop this method over the
        self.read_input_loop attribute, which should have
        been defined in the initialize() method.
        
        Returns
        ----------
        bool
            True if the reading process ended normally, 
            False otherwise"""
        pass

    @abstractmethod
    def analyze(self) -> bool:
        """This method must be implemented by each derived
        analysis class. It is responsible for performing
        the analysis on the input data. The execute() method
        will potentially loop this method over the
        self.analyze_loop attribute, which should have been
        defined in the initialize() method.

        Returns
        ----------
        bool
            True if the analysis process ended normally,
            False otherwise
        """
        pass

    @abstractmethod    
    def write_output(self) -> bool:
        """This method must be implemented by each derived
        analysis class. It is responsible for writing the
        output of the analysis. The execute() method may
        call this method every time the analyze() method
        have been called and returned True.
        
        Returns
        ----------
        bool
            True if the writing process ended normally,
            False otherwise
        """
        pass

    def execute(
            self,
            input_parameters: BaseInputParams,
            verbose: bool = False
        ) -> None:
        """This method is responsible for executing the
        analysis. It serves as a hook for the main program.
        It should call the initialize() method once, then 
        iterate the read_input(), analyze() and write_output()
        methods according to the self.read_input_loop and
        self.analyze_loop attributes.
        
        Parameters
        ----------
        input_parameters: BaseInputParams
            The input parameters given to the analysis.
            This input should match the output of the
            validation of the input-parameters model
            returned by the get_input_params_model()
            class method.
        verbose: bool
            Whether to print verbose messages or not.

        Returns
        ----------
        None
        """

        self.initialize(input_parameters)

<<<<<<< HEAD
<<<<<<< HEAD
        for self.read_input_itr_1 in self.read_input_loop_1:
            for self.read_input_itr_2 in self.read_input_loop_2:
                for self.read_input_itr_3 in self.read_input_loop_3:

                    if verbose:
                        print(
                            "In function WafflesAnalysis.execute(): "
                            "Executing iteration of the read-input loop "
                            "with its iterators set to  "
                            f"{self.read_input_itr_1}, {self.read_input_itr_2}, {self.read_input_itr_3}"
                        )

                    if not self.read_input():
                        continue

                    for self.analyze_itr in self.analyze_loop:

                        if verbose:
                            print(
                                "In function WafflesAnalysis.execute(): "
                                "Executing iteration of the analysis loop "
                                f"with its iterator set to {self.analyze_itr}"
                            )

                        if not self.analyze():
                            continue

                        self.write_output()
=======
        for self.read_input_itr in self.read_input_loop:

            if verbose:
                print(
                    "In function WafflesAnalysis.execute(): "
                    "Executing iteration of the read-input loop "
                    f"with its iterator set to {self.read_input_itr}"
                )

            if not self.read_input():
                continue

            for self.analyze_itr in self.analyze_loop:

                if verbose:
                    print(
                        "In function WafflesAnalysis.execute(): "
                        "Executing iteration of the analysis loop "
                        f"with its iterator set to {self.analyze_itr}"
                    )

                if not self.analyze():
                    continue

                self.write_output()
>>>>>>> main

    @staticmethod
    def analysis_folder_meets_requirements():
        """This static method checks that the folder structure
        of the folder from which the analysis is being executed
        follows the required structure. It will raise a 
        waffles.Exceptions.IllFormedAnalysisFolder exception
        otherwise. The list of the checked requirements is
        the following:

        1) The folder contains a file called 'steering.yml',
        which specifies, by default, the order in which
        different analysis (if many) should be executed and
        which parameters to use for each analysis stage. This
        file must be a YAML file which must follow the
        structure described in the
        __steering_file_meets_requirements() method docstring.
        2) The folder contains a file called 'utils.py',
        which may contain utility functions used by the
        analysis.
        3) The folder contains a file called 'params.yml',
        which contains the input parameters used, by default,
        by the analysis.
        4) The folder contains a file called 'imports.py',
        which contains the imports needed by the analysis.
        5) The folder contains a file called 'Analysis1.py',
        where 'Analysis1' is the name of the analysis class
        which implements the first (and possibly the unique)
        analysis stage. It gives the analysis to be executed
        by default.
        6) The folder contains a sub-folder called 'configs',
        which may contain configuration files which are not
        as volatile as the input parameters.
        7) The folder contains a sub-folder called 'output',
        which is meant to store the output of the first
        (and possibly unique) analysis stage, and possibly
        the inputs and outputs for the rest of the analysis
        stages.

        The function also checks whether sub-folders called
        'data' and 'scripts' exist. If they don't exist
        an exception is not raised, but a warning message
        is printed.
        """

        analysis_folder_path = pathlib.Path.cwd()

        WafflesAnalysis.__steering_file_meets_requirements(
            pathlib.Path(
                analysis_folder_path,
                'steering.yml'
            )
        )

        wcu.check_file_or_folder_exists(
            analysis_folder_path,
            'utils.py',
            is_file=True
        )

        wcu.check_file_or_folder_exists(
            analysis_folder_path,
            'params.yml',
            is_file=True
        )

        wcu.check_file_or_folder_exists(
            analysis_folder_path,
            'imports.py',
            is_file=True
        )

        wcu.check_file_or_folder_exists(
            analysis_folder_path,
            'Analysis1.py',
            is_file=True
        )

        wcu.check_file_or_folder_exists(
            analysis_folder_path,
            'configs',
            is_file=False
        )

        wcu.check_file_or_folder_exists(
            analysis_folder_path,
            'output',
            is_file=False
        )

        try:
            wcu.check_file_or_folder_exists(
                analysis_folder_path,
                'data',
                is_file=False
            )
        except FileNotFoundError:
            print(
                "In function WafflesAnalysis.analysis_folder_meets_requirements(): "
                "A 'data' folder does not exist in the analysis folder."
            )

        try:
            wcu.check_file_or_folder_exists(
                analysis_folder_path,
                'scripts',
                is_file=False
            )
        except FileNotFoundError:
            print(
                "In function WafflesAnalysis.analysis_folder_meets_requirements(): "
                "An 'scripts' folder does not exist in the analysis folder."
            )
        
        return

    @staticmethod
    def __steering_file_meets_requirements(
        steering_file_path: pathlib.Path
    ) -> None:
        """This helper static method checks that the given
        path points to an existing file, whose name ends with
        '.yml' and that this (assumed YAML) file abides by
        the following structure:

            - It contains at least one key
            - Its keys are consecutive integers starting
            from 1
            - The sub-keys of each key are 'name',
            'parameters' and 'parameters_is_file'
            - The value for each 'name' sub-keys is an
            string, say x, that meets the following
            sub-requirements:
                - x follows the format "Analysis<i>", where
                i is an integer >=1
                - the file 'x.py' exists alongside the
                steering file
            - The value for each 'parameters' sub-keys is
            an string
            - The value for each 'parameters_is_file'
            sub-keys is a boolean. If it is True, then the
            value of the 'parameters' sub-key is interpreted
            as the name of a parameters file which must exist
            alongside the steering file. If it is False, then
            the value of the 'parameters' sub-key is
            interpreted as the string that would be given as
            part of a shell command.

        If any of these conditions is not met, a
        waffles.Exceptions.IllFormedSteeringFile exception
        is raised. If the given steering file meets the
        specified requirements, then this method ends
        execution normally.

        Parameters
        ----------
        steering_file_path: pathlib.Path
            The path to the steering file to be checked.
            It is assumed to be a YAML file.

        Returns
        ----------
        None
        """

        if not steering_file_path.exists():
            raise we.IllFormedSteeringFile(
                we.GenerateExceptionMessage(
                    1,
                    'WafflesAnalysis.__steering_file_meets_requirements()',
                    reason=f"The file '{steering_file_path}' does not exist."
                )
            )

        if steering_file_path.suffix != '.yml':
            raise we.IllFormedSteeringFile(
                we.GenerateExceptionMessage(
                    2,
                    'WafflesAnalysis.__steering_file_meets_requirements()',
                    reason=f"The file '{steering_file_path}' must have a '.yml' "
                    "extension."
                )
            )

        with open(
            steering_file_path,
            'r'
        ) as archivo:
            
            content = yaml.load(
                archivo, 
                Loader=yaml.Loader
            )

        if not isinstance(content, dict):
            raise we.IllFormedSteeringFile(
                we.GenerateExceptionMessage(
                    3,
                    'WafflesAnalysis.__steering_file_meets_requirements()',
                    reason="The content of the given steering file must be a "
                    "dictionary."
                )
            )
        
        if len(content) == 0:
            raise we.IllFormedSteeringFile(
                we.GenerateExceptionMessage(
                    4,
                    'WafflesAnalysis.__steering_file_meets_requirements()',
                    reason="The given steering file must contain at "
                    "least one key."
                )
            )
        
        keys = list(content.keys())
        keys.sort()

        if keys != list(range(1, len(keys) + 1)):
            raise we.IllFormedSteeringFile(
                we.GenerateExceptionMessage(
                    5,
                    'WafflesAnalysis.__steering_file_meets_requirements()',
                    reason="The keys of the given steering file must "
                    "be consecutive integers starting from 1."
                )
            )
        
        for key in keys:
            if not isinstance(content[key], dict):
                raise we.IllFormedSteeringFile(
                    we.GenerateExceptionMessage(
                        6,
                        'WafflesAnalysis.__steering_file_meets_requirements()',
                        reason=f"The value of the key {key} must be a "
                        "dictionary."
                    )
                )
            
            for aux in ('name', 'parameters', 'parameters_is_file'):
=======
        for self.read_input_itr_1 in self.read_input_loop_1:
            for self.read_input_itr_2 in self.read_input_loop_2:
                for self.read_input_itr_3 in self.read_input_loop_3:
>>>>>>> 9f130429

                    if verbose:
                        print(
                            "In function WafflesAnalysis.execute(): "
                            "Executing iteration of the read-input loop "
                            "with its iterators set to  "
                            f"{self.read_input_itr_1}, {self.read_input_itr_2}, {self.read_input_itr_3}"
                        )

                    if not self.read_input():
                        continue

                    for self.analyze_itr in self.analyze_loop:

                        if verbose:
                            print(
                                "In function WafflesAnalysis.execute(): "
                                "Executing iteration of the analysis loop "
                                f"with its iterator set to {self.analyze_itr}"
                            )

                        if not self.analyze():
                            continue

                        self.write_output()<|MERGE_RESOLUTION|>--- conflicted
+++ resolved
@@ -1,5 +1,9 @@
 from abc import ABC, abstractmethod
+import pathlib
+import yaml
 from pydantic import BaseModel, Field
+import waffles.core.utils as wcu
+import waffles.Exceptions as we
 
 class BaseInputParams(BaseModel):
 
@@ -40,15 +44,7 @@
     initialize(input_parameters: BaseInputParams):
         Abstract method which is responsible for defining
         both, the common instance attributes (namely
-<<<<<<< HEAD
-<<<<<<< HEAD
         self.read_input_loop_n, self.analyze_loop,
-=======
-        self.read_input_loop, self.analyze_loop,
->>>>>>> main
-=======
-        self.read_input_loop_n, self.analyze_loop,
->>>>>>> 9f130429
         self.analyze_itr and self.read_input_itr) and
         whichever further attributes are required by the
         analysis. The defined attributes are potentially
@@ -79,8 +75,6 @@
         # user that these attributes are meant
         # to be defined in the initialize() method.
 
-<<<<<<< HEAD
-<<<<<<< HEAD
         self.read_input_loop_1 = None
         self.read_input_loop_2 = None
         self.read_input_loop_3 = None
@@ -90,24 +84,6 @@
         self.read_input_itr_1 = None
         self.read_input_itr_2 = None
         self.read_input_itr_3 = None
-=======
-        self.read_input_loop = None
-        self.analyze_loop = None
-
-        self.analyze_itr    = None 
-        self.read_input_itr = None
->>>>>>> main
-=======
-        self.read_input_loop_1 = None
-        self.read_input_loop_2 = None
-        self.read_input_loop_3 = None
-        self.analyze_loop = None
-
-        self.analyze_itr    = None 
-        self.read_input_itr_1 = None
-        self.read_input_itr_2 = None
-        self.read_input_itr_3 = None
->>>>>>> 9f130429
         
         pass
 
@@ -234,8 +210,6 @@
 
         self.initialize(input_parameters)
 
-<<<<<<< HEAD
-<<<<<<< HEAD
         for self.read_input_itr_1 in self.read_input_loop_1:
             for self.read_input_itr_2 in self.read_input_loop_2:
                 for self.read_input_itr_3 in self.read_input_loop_3:
@@ -264,33 +238,6 @@
                             continue
 
                         self.write_output()
-=======
-        for self.read_input_itr in self.read_input_loop:
-
-            if verbose:
-                print(
-                    "In function WafflesAnalysis.execute(): "
-                    "Executing iteration of the read-input loop "
-                    f"with its iterator set to {self.read_input_itr}"
-                )
-
-            if not self.read_input():
-                continue
-
-            for self.analyze_itr in self.analyze_loop:
-
-                if verbose:
-                    print(
-                        "In function WafflesAnalysis.execute(): "
-                        "Executing iteration of the analysis loop "
-                        f"with its iterator set to {self.analyze_itr}"
-                    )
-
-                if not self.analyze():
-                    continue
-
-                self.write_output()
->>>>>>> main
 
     @staticmethod
     def analysis_folder_meets_requirements():
@@ -530,33 +477,125 @@
                 )
             
             for aux in ('name', 'parameters', 'parameters_is_file'):
-=======
-        for self.read_input_itr_1 in self.read_input_loop_1:
-            for self.read_input_itr_2 in self.read_input_loop_2:
-                for self.read_input_itr_3 in self.read_input_loop_3:
->>>>>>> 9f130429
-
-                    if verbose:
-                        print(
-                            "In function WafflesAnalysis.execute(): "
-                            "Executing iteration of the read-input loop "
-                            "with its iterators set to  "
-                            f"{self.read_input_itr_1}, {self.read_input_itr_2}, {self.read_input_itr_3}"
+
+                if aux not in content[key].keys():
+                    raise we.IllFormedSteeringFile(
+                        we.GenerateExceptionMessage(
+                            7,
+                            'WafflesAnalysis.__steering_file_meets_requirements()',
+                            reason=f"The key {key} must contain a '{aux}' key."
                         )
-
-                    if not self.read_input():
-                        continue
-
-                    for self.analyze_itr in self.analyze_loop:
-
-                        if verbose:
-                            print(
-                                "In function WafflesAnalysis.execute(): "
-                                "Executing iteration of the analysis loop "
-                                f"with its iterator set to {self.analyze_itr}"
-                            )
-
-                        if not self.analyze():
-                            continue
-
-                        self.write_output()+                    )
+                
+                aux_map =  {
+                    'name': str, 
+                    'parameters': str, 
+                    'parameters_is_file': bool
+                }
+
+                if not isinstance(
+                    content[key][aux],
+                    aux_map[aux]
+                ):
+                    raise we.IllFormedSteeringFile(
+                        we.GenerateExceptionMessage(
+                            8,
+                            'WafflesAnalysis.__steering_file_meets_requirements()',
+                            reason=f"The value of the '{aux}' sub-key of the key "
+                            f"{key} must be of type {aux_map[aux]}."
+                        )
+                    )
+                
+            WafflesAnalysis.__check_analysis_class(
+                content[key]['name'],
+                steering_file_path.parent
+            )
+
+            if content[key]['parameters_is_file']:
+                wcu.check_file_or_folder_exists(
+                    steering_file_path.parent,
+                    content[key]['parameters'],
+                    is_file=True
+                )
+
+        return
+    
+    @staticmethod
+    def __check_analysis_class(
+        analysis_name: str,
+        analysis_folder_path: pathlib.Path
+    ) -> None:
+        """This helper static method gets an analysis name
+        and the path to the folder from which the analysis
+        is being run. It checks that the analysis name
+        follows the format 'Analysis<i>', where i is an
+        integer >=1, and that the file 'Analysis<i>.py'
+        exists in the given folder. If any of these
+        conditions is not met, a
+        waffles.Exceptions.IllFormedAnalysisClass exception
+        is raised. If the given analysis class meets the
+        specified requirements, then this method ends
+        execution normally.
+
+        Parameters
+        ----------
+        analysis_name: str
+            The name of the analysis class to be checked
+        analysis_folder_path: pathlib.Path
+            The path to the folder from which the analysis
+            is being run
+
+        Returns
+        ----------
+        None
+        """
+
+        if not analysis_name.startswith('Analysis'):
+            raise we.IllFormedAnalysisClass(
+                we.GenerateExceptionMessage(
+                    1,
+                    'WafflesAnalysis.__check_analysis_class()',
+                    reason=f"The analysis class name ({analysis_name}) "
+                    "must start with 'Analysis'."
+                )
+            )
+        
+        try:
+            i = int(analysis_name[8:])
+
+        except ValueError:
+            raise we.IllFormedAnalysisClass(
+                we.GenerateExceptionMessage(
+                    2,
+                    'WafflesAnalysis.__check_analysis_class()',
+                    reason=f"The analysis class name ({analysis_name}) "
+                    "must follow the 'Analysis<i>' format, with i being "
+                    "an integer."
+                )
+            )
+        else:
+            if i < 1:
+                raise we.IllFormedAnalysisClass(
+                    we.GenerateExceptionMessage(
+                        3,
+                        'WafflesAnalysis.__check_analysis_class()',
+                        reason=f"The integer ({i}) at the end of the "
+                        f"analysis class name ({analysis_name}) must be >=1."
+                    )
+                )
+    
+        if not pathlib.Path(
+            analysis_folder_path,
+            analysis_name + '.py'
+        ).exists():
+            
+            raise we.IllFormedAnalysisClass(
+                we.GenerateExceptionMessage(
+                    4,
+                    'WafflesAnalysis.__check_analysis_class()',
+                    reason=f"The file '{analysis_name}.py' must exist "
+                    f"in the analysis folder ({analysis_folder_path})."
+                )
+            )
+        
+        return