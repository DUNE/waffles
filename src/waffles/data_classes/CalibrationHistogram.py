--- conflicted
+++ resolved
@@ -214,12 +214,7 @@
 
         # Trying to grab the WfAna object Waveform by Waveform using
         # WaveformAdcs.get_analysis() might be slow. Find a different
-<<<<<<< HEAD
-        # solution if this becomesa problem at some point.
-
-=======
         # solution if this becomes a problem at some point.
->>>>>>> 4621895b
         samples = [
             waveform_set.waveforms[idx].get_analysis(
                 analysis_label
