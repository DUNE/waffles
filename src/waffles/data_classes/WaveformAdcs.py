--- conflicted
+++ resolved
@@ -101,8 +101,6 @@
     def analyses(self):
         return self.__analyses
 
-<<<<<<< HEAD
-=======
     def __set_adcs(
         self,
         input: np.ndarray
@@ -124,7 +122,6 @@
 
         self.__adcs = input
 
->>>>>>> 4621895b
     # For the moment there are no setters for
     # the attributes of WaveformAdcs. I.e. you
     # can only set the value of its attributes
@@ -139,10 +136,6 @@
     @time_offset.setter
     def time_offset(self, offset: float):
         self.__time_offset = offset
-<<<<<<< HEAD
-        return
-=======
->>>>>>> 4621895b
 
     def __set_time_offset(self, input: float) -> None:
         """This method is not intended for user usage. It 
