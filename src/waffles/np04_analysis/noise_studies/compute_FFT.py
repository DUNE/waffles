--- conflicted
+++ resolved
@@ -20,11 +20,6 @@
     filepath_folder  = run_info.get("filepath_folder")
     fft_folder = run_info.get("fft_folder")
     run_vgain_dict   = run_info.get("run_vgain_dict", {})
-<<<<<<< HEAD
-=======
-    channel_map_file = run_info.get("channel_map_file")
-    new_channel_map_file = run_info.get("new_channel_map_file")
->>>>>>> fb8345e4
     all_noise_runs   = list(run_vgain_dict.keys())
     integratorsON_runs = run_info.get("integratorsON_runs", [])
     fullstreaming_runs = run_info.get("fullstreaming_runs", []) 
@@ -51,21 +46,12 @@
             exit()
 
     # Read the channel map file (daphne ch <-> offline ch)
-<<<<<<< HEAD
     df = get_np04_channel_mapping(version="old")
     daphne_channels = df['daphne_ch'].values[0] + 100*df['endpoint'].values[0]
     daphne_to_offline = dict(zip(daphne_channels, df['offline_ch']))
     offline_to_sipm_dict = dict(zip(df['offline_ch'], df['sipm']))
     df = get_np04_channel_mapping(version="new")
     new_daphne_channels = df['daphne_ch'].values[0] + 100*df['endpoint'].values[0]
-=======
-    df = pd.read_csv("configs/"+channel_map_file, sep=",")
-    daphne_channels = df['daphne_ch'].values + 100*df['endpoint'].values
-    daphne_to_offline = dict(zip(daphne_channels, df['offline_ch']))
-    offline_to_sipm_dict = dict(zip(df['offline_ch'], df['sipm']))
-    df = pd.read_csv("configs/"+new_channel_map_file, sep=",")
-    new_daphne_channels = df['daphne_ch'].values + 100*df['endpoint'].values
->>>>>>> fb8345e4
     new_daphne_to_offline = dict(zip(new_daphne_channels, df['offline_ch']))
 
 
@@ -142,11 +128,7 @@
                 sipm = str(offline_to_sipm_dict[offline_ch])
                 
                 if debug_mode:
-<<<<<<< HEAD
                     nf.plot_heatmaps(wfset_ch, "raw", run, vgain, int(channel), offline_ch)
-=======
-                    nf.plot_heatmaps(wfset_ch, "raw", run, vgain, channel, offline_ch)
->>>>>>> fb8345e4
                     print("done")
 
                 nf.create_float_waveforms(wfset_ch)
@@ -192,11 +174,7 @@
 
                
                 if debug_mode:
-<<<<<<< HEAD
                     nf.plot_heatmaps(wfset_ch, "baseline_removed", run, vgain, int(channel), offline_ch)
-=======
-                    nf.plot_heatmaps(wfset_ch, "baseline_removed", run, vgain, channel, offline_ch)
->>>>>>> fb8345e4
                     print("done")
 
                 del wfset_ch
