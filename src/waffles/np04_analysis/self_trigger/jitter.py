--- conflicted
+++ resolved
@@ -20,14 +20,12 @@
     params_file_name = steering_config.get("params_file", "params.yml")
     run_info_file = steering_config.get("run_info_file")
     ana_folder  = steering_config.get("ana_folder")
-<<<<<<< HEAD
     if not os.path.exists(ana_folder):
         os.makedirs(ana_folder)
-
-=======
     metadata_folder = ana_folder + "metadata/"
+    if not os.path.exists(metadata_folder):
+        os.makedirs(metadata_folder)
     
->>>>>>> 64550e8a
     with open(params_file_name, 'r') as stream:
         user_config = yaml.safe_load(stream)
     calibration_file = user_config.get("calibration_file")
