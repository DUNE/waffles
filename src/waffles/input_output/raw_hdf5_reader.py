import os
import subprocess
import shlex
import logging
import hashlib

from typing import List, Optional, Dict
from functools import partial
from multiprocessing import Pool, cpu_count
from numba import jit
from XRootD import client
from tqdm import tqdm
import numpy as np

from daqdataformats import FragmentType
from hdf5libs import HDF5RawDataFile
from rawdatautils.unpack.daphne import (
    np_array_timestamp,
    np_array_adc,
    np_array_channels,
    np_array_timestamp_stream,
    np_array_adc_stream,
    np_array_channels_stream
)
from rawdatautils.unpack.utils import *
from waffles.Exceptions import GenerateExceptionMessage
from waffles.data_classes.Waveform import Waveform
from waffles.data_classes.WaveformSet import WaveformSet
import detdataformats
import fddetdataformats
import waffles.input_output.input_utils as wiu


# -----------------------------------------------------------------------------
# Logging Setup
# -----------------------------------------------------------------------------
logger = logging.getLogger(__name__)
logger.setLevel(logging.INFO)
handler = logging.StreamHandler()
formatter = logging.Formatter(
    fmt='[%(levelname)s] %(asctime)s - %(name)s: %(message)s',
    datefmt='%Y-%m-%d %H:%M:%S'
)
handler.setFormatter(formatter)
if not logger.handlers:
    logger.addHandler(handler)

def local_copy_path_for(filepath: str, tmp_dir: str = "/tmp") -> str:
    """
    Generates a stable local copy path in `tmp_dir` based on a short hash of `filepath`.
    That way if you call it multiple times for the same remote file, it returns the same path.
    """
    hash_str = hashlib.md5(filepath.encode('utf-8')).hexdigest()[:8]
    base_name = os.path.basename(filepath)
    return os.path.join(tmp_dir, f"{base_name}_{hash_str}")

def xrdcp_if_not_exists(filepath: str,
                       tmp_dir: str = "/tmp",
                       logger: logging.Logger = None,
                       use_lock: bool = False) -> str:
    """
    Checks if a stable local copy of `filepath` exists in `tmp_dir`.
    If not, downloads via xrdcp. Returns the local file path.
    
    If `use_lock=True` and 'filelock' is installed, we lock on the final local path
    to prevent multiple processes from partially overwriting each other in parallel.
    """
    if logger is None:
        logger = logging.getLogger(__name__)

    local_path = local_copy_path_for(filepath, tmp_dir)

    # If the file already exists, assume it's fine (or add your own validation).
    if os.path.exists(local_path):
        logger.info(f"Local copy already present, reusing: {local_path}")
        return local_path

    # Optional concurrency lock
    lockfile_path = local_path + ".lock"
    if use_lock and LOCK_AVAILABLE:
        file_lock = filelock.FileLock(lockfile_path)
    else:
        file_lock = None

    if file_lock:
        with file_lock:  # acquire the lock before checking again
            # Re-check inside lock in case another process grabbed it in the meantime
            if os.path.exists(local_path):
                logger.info(f"Local copy found after lock, reusing: {local_path}")
                return local_path

            cmd = f"xrdcp --streams 8 {filepath} {local_path}"
            logger.info(f"Copying file with XRootD under lock: {cmd}")
            retcode = subprocess.call(shlex.split(cmd), shell=False)
            if retcode != 0:
                raise RuntimeError(f"xrdcp failed with return code {retcode} for file {filepath}")
            logger.info(f"File copied to {local_path}")

    else:
        # No lock scenario
        cmd = f"xrdcp --streams 8 {filepath} {local_path}"
        logger.info(f"Copying file with XRootD: {cmd}")
        retcode = subprocess.call(shlex.split(cmd), shell=False)
        if retcode != 0:
            raise RuntimeError(f"xrdcp failed with return code {retcode} for file {filepath}")
        logger.info(f"File copied to {local_path}")

    return local_path


def get_inv_map_id(det):
    if det == 'HD_PDS':
        map_id = {
            '104': [1, 2, 3, 4],
            '105': [5, 6, 7, 9],
            '107': [10, 8],
            '109': [11],
            '111': [12],
            '112': [13],
            '113': [14]
        }
    elif det == 'VD_Membrane_PDS' or det == 'VD_Cathode_PDS':
        map_id = {'107': [51]}
    else:
        raise ValueError(f"det '{det}' is not recognized.")
    inv_map_id = {v: k for k, vals in map_id.items() for v in vals}
    return inv_map_id


def find_endpoint(map_id, target_value):
    return map_id[target_value]


def extract_fragment_info(frag, trig):
    frh = frag.get_header()
    run_number = frh.run_number
    scr_id = frh.element_id.id
    fragType = frh.fragment_type
    timestamps = []
    adcs = []
    channels = []
    trigger = 'unknown'
    trigger_ts = frag.get_trigger_timestamp()

    if fragType == FragmentType.kDAPHNE.value:
        trigger = 'self_trigger'
        timestamps = np_array_timestamp(frag)
        adcs = np_array_adc(frag)
        channels = np_array_channels(frag)
    elif fragType == FragmentType.kDAPHNEStream:
        trigger = 'full_stream'
        timestamps = np_array_timestamp_stream(frag)
        adcs = np_array_adc_stream(frag)
        channels = np_array_channels_stream(frag)[0]

    return run_number, trigger, scr_id, channels, adcs, timestamps, trigger_ts


def filepath_is_hdf5_file_candidate(filepath: str) -> bool:
    # 1) If it starts with root://, treat it as valid for further processing
    if filepath.startswith("root://"):
        return True
    
    # 2) Otherwise, it must be a local file that ends with .h5/.hdf5
    if os.path.isfile(filepath):
        if filepath.endswith('.hdf5') or filepath.endswith('.h5'):
            return True
    return False



def get_filepaths_from_rucio(rucio_filepath) -> list:
    if not os.path.isfile(rucio_filepath):
        raise Exception(GenerateExceptionMessage(
            1,
            'get_filepaths_from_rucio()',
            f"The given rucio_filepath ({rucio_filepath}) is not a valid file."
        ))

    with open(rucio_filepath, 'r') as file:
        lines = file.readlines()

    filepaths = [line.strip().replace('root://eospublic.cern.ch:1094/', '') for line in lines]
    filepaths = [line for line in filepaths if 'tpwriter' not in line]

    if not filepaths:
        logger.warning("No file paths found in the Rucio file.")
        return []

    quality_check = filepaths[0]
    if "eos" in quality_check:
        logger.info("Your files are stored in /eos/")
        if not os.path.isfile(filepaths[0]):
            raise Exception(GenerateExceptionMessage(
                2,
                'get_filepaths_from_rucio()',
                f"The given filepaths[0] ({quality_check}) is not a valid file."
            ))
    else:
        logger.warning(
            "Your files are stored around the world.\n"
            "[WARNING] Check you have a correct configuration to use XRootD."
        )

    return filepaths


def WaveformSet_from_hdf5_files(filepath_list: List[str] = [],
                                read_full_streaming_data: bool = False,
                                truncate_wfs_to_minimum: bool = False,
                                folderpath: Optional[str] = None,
                                nrecord_start_fraction: float = 0.0,
                                nrecord_stop_fraction: float = 1.0,
                                subsample: int = 1,
                                wvfm_count: int = 1e9,
                                ch: Optional[dict] = {},
                                det: str = 'HD_PDS',
                                temporal_copy_directory: str = '/tmp',
                                erase_temporal_copy: bool = True
                                ) -> WaveformSet:
    """
    Creates a WaveformSet from multiple HDF5 files by sequentially reading
    them in the current process.
    """
    if folderpath is not None:
        if not os.path.isdir(folderpath):
            raise Exception(GenerateExceptionMessage(
                1,
                'WaveformSet_from_hdf5_files()',
                f"The given folderpath ({folderpath}) is not a valid directory."
            ))
        valid_filepaths = []
        for filename in os.listdir(folderpath):
            full_path = os.path.join(folderpath, filename)
            if filepath_is_hdf5_file_candidate(full_path):
                valid_filepaths.append(full_path)
    else:
        valid_filepaths = [
            filepath for filepath in set(filepath_list)
            if filepath_is_hdf5_file_candidate(filepath)
        ]

    if not valid_filepaths:
        logger.warning("No valid HDF5 file paths were found.")
        return WaveformSet()

    output = None
    for filepath in tqdm(valid_filepaths, desc="Reading HDF5 files (sequential)"):
        try:
            aux = WaveformSet_from_hdf5_file(
                filepath,
                read_full_streaming_data,
                truncate_wfs_to_minimum,
                nrecord_start_fraction,
                nrecord_stop_fraction,
                subsample,
                wvfm_count,
                ch,
                det,
                temporal_copy_directory=temporal_copy_directory,
                erase_temporal_copy=erase_temporal_copy
            )
        except Exception as error:
            logger.error(f"Error reading file {filepath}: {error}")
            logger.error("Skipping this file...")
            continue

        if output is None:
            output = aux
        else:
            output.merge(aux)

        logger.info(f"WaveformSet length so far: {len(output.waveforms)}")

    return output if output is not None else WaveformSet()


def WaveformSet_from_hdf5_file(filepath: str,
                               read_full_streaming_data: bool = False,
                               truncate_wfs_to_minimum: bool = False,
                               nrecord_start_fraction: float = 0.0,
                               nrecord_stop_fraction: float = 1.0,
                               subsample: int = 1,
                               wvfm_count: int = 1e9,
                               ch: Optional[dict] = {},
                               det: str = 'HD_PDS',
                               temporal_copy_directory: str = '/tmp',
                               erase_temporal_copy: bool = True,
                               record_chunk_size: int = 200
                               ) -> WaveformSet:
    """
    Reads a single HDF5 file and constructs a WaveformSet. Records are processed
    in chunks (default size = 200) to reduce peak memory usage.

    Args:
        filepath (str): The path to the HDF5 file.
        read_full_streaming_data (bool): If True, read DAPHNEStream fragments (full stream).
        truncate_wfs_to_minimum (bool): If True, truncate waveforms to shortest length found.
        nrecord_start_fraction (float): Fraction of records to skip from start.
        nrecord_stop_fraction (float): Fraction of records to skip from end.
        subsample (int): Keep 1 out of every 'subsample' waveforms.
        wvfm_count (int): Maximum number of waveforms to read.
        ch (dict): Channels to read, e.g. {'104': [1,2], '105': [3,4]}.
        det (str): Detector type (e.g., 'HD_PDS').
        temporal_copy_directory (str): Local dir for XRootD copy.
        erase_temporal_copy (bool): Remove local copy after reading if True.
        record_chunk_size (int): Number of records to process at once (to reduce memory usage).

    Returns:
        WaveformSet: The WaveformSet of waveforms from the file.
    """
    fUsedXRootD = False
    # Attempt local copy if outside known local paths
    if "/eos" not in filepath and "/nfs" not in filepath and "/afs" not in filepath:
        if wiu.write_permission(temporal_copy_directory):
            temp_path = os.path.join(temporal_copy_directory, os.path.basename(filepath))
            if not os.path.exists(temp_path):
                cmd = f"xrdcp --streams 8 {filepath} {temporal_copy_directory}"
                logger.info(f"Copying file with XRootD: {cmd}")
                subprocess.call(shlex.split(cmd), shell=False)
            filepath = temp_path
            fUsedXRootD = True
<<<<<<< HEAD

            filepath = os.path.join(
                temporal_copy_directory,
                filepath.split('/')[-1]
            )
            
=======
>>>>>>> 63ddd4d2
        else:
            raise Exception(GenerateExceptionMessage(
                1,
                'WaveformSet_from_hdf5_file()',
                f"Attempting to temporarily copy {filepath} into {temporal_copy_directory}, "
                "but no write permission."
            ))

    # Open the HDF5 file
    h5_file = HDF5RawDataFile(filepath)
    waveforms = []
    active_endpoints = set()

    records = h5_file.get_all_record_ids()

    valid_pairs = {
        (int(endpoint), channel)
        for endpoint, channels in ch.items()
        for channel in channels
    }

    # Validate fraction ranges
    if nrecord_stop_fraction > 1.0:
        nrecord_stop_fraction = 1.0
    if nrecord_start_fraction < 0.0 or nrecord_start_fraction > 1.0:
        raise ValueError(
            "Invalid value for nrecord_start_fraction (must be between 0 and 1)."
        )

    total_records = len(records)
    start_index = int(np.floor(nrecord_start_fraction * (total_records - 1)))
    stop_index = int(np.ceil(nrecord_stop_fraction * (total_records - 1)))
    records = records[start_index:stop_index + 1]

    wvfm_index = 0
    inv_map_id = get_inv_map_id(det)

    # Process records in chunks
    for chunk_start in range(0, len(records), record_chunk_size):
        chunk_end = chunk_start + record_chunk_size
        record_chunk = records[chunk_start:chunk_end]

        for r in record_chunk:
            pds_geo_ids = list(h5_file.get_geo_ids_for_subdetector(
                r, detdataformats.DetID.string_to_subdetector(det)
            ))
            
            try:
                trig = h5_file.get_trh(r)
            except Exception as e:
                logger.warning(f"Corrupted fragment:\n {r}\n{gid}\nError: {e}")
                continue
            
            for gid in pds_geo_ids:
                try:
                    frag = h5_file.get_frag(r, gid)
                except Exception as e:
                    logger.warning(f"Corrupted fragment:\n {r}\n{gid}\nError: {e}")
                    continue

                if frag.get_data_size() == 0:
                    logger.warning(f"Empty fragment:\n {frag}\n{r}\n{gid}")
                    continue

<<<<<<< HEAD
            trig = h5_file.get_trh(r)

            trigger, frag_id, scr_id, channels_frag, adcs_frag, timestamps_frag, threshold_frag, baseline_frag, trigger_sample_value_frag, trigger_ts, daq_pretrigger_frag = extract_fragment_info(
                frag, trig)
           # trigger, frag_id, scr_id, channels, adcs, timestamps, threshold, baseline, trigger_sample_value, trigger_ts, daq_pretrigger

            inv_map_id = get_inv_map_id(det)
            endpoint = int(find_endpoint(inv_map_id, scr_id))

            if trigger == 'full_stream':
                adcs_frag = adcs_frag.transpose()
                timestamps_frag = [timestamps_frag[0]] * len(channels_frag)
                baseline_frag = [-1] * len(channels_frag)
                trigger_sample_value_frag = [-1] * len(channels_frag)
                is_fullstream_frag = [True] * len(channels_frag)
            elif trigger == 'self_trigger':
                is_fullstream_frag = [False] * len(channels_frag)

            if endpoint not in active_endpoints:
                active_endpoints.add(endpoint)
                threshold_list.append(threshold_frag)

            for index, ch in enumerate(channels_frag):

                adcs = []
                adcs = adcs_frag[index]
                # for value in adcs_frag[index]:
                   # adcs.push_back(int(value))
                   # adcs.append(int(value))
                if read_full_streaming_data == is_fullstream_frag[index]:
                    if not wvfm_index % subsample:
                        waveforms.append(Waveform(timestamps_frag[index],
                                                  16.,    # time_step_ns
                                                  trigger_ts,
                                                  np.array(adcs),
                                                  run_numb,
                                                  r[0],
                                                  endpoint,
                                                  ch,
                                                  time_offset=0,
                                                  # Open task: Implement the truncation of the Waveform
                                                  # objects at this level (reading from an HDF5 file)
                                                  starting_tick=0))
                    wvfm_index += 1
                    if wvfm_index >= wvfm_count:

                        if truncate_wfs_to_minimum:
                            minimum_length = np.array(
                                [len(wf.adcs) for wf in waveforms]
                            ).min()

                            for wf in waveforms:
                                wf._WaveformAdcs__slice_adcs(
                                    0,
                                    minimum_length
                                )

                        if fUsedXRootD and erase_temporal_copy:
                            os.remove(filepath)
                        return WaveformSet(*waveforms)
                    
    if truncate_wfs_to_minimum:
        minimum_length = np.array(
            [len(wf.adcs) for wf in waveforms]
        ).min()
=======
                if read_full_streaming_data and frag.get_fragment_type() == FragmentType.kDAPHNE:
                    continue
                if (not read_full_streaming_data) and frag.get_fragment_type() == FragmentType.kDAPHNEStream:
                    continue
>>>>>>> 63ddd4d2

                (run_number, trigger, scr_id,
                 channels_frag, adcs_frag, timestamps_frag,
                 trigger_ts) = extract_fragment_info(frag, trig)

                endpoint = int(find_endpoint(inv_map_id, scr_id))

                if trigger == 'full_stream':
                    adcs_frag = adcs_frag.transpose()
                    timestamps_frag = [timestamps_frag[0]] * len(channels_frag)
                    is_fullstream_frag = [True] * len(channels_frag)
                elif trigger == 'self_trigger':
                    is_fullstream_frag = [False] * len(channels_frag)
                else:
                    is_fullstream_frag = [False] * len(channels_frag)

                if endpoint not in active_endpoints:
                    active_endpoints.add(endpoint)

                for index, ch_id in enumerate(channels_frag):
                    if valid_pairs and (endpoint, ch_id) not in valid_pairs:
                        continue

                    if read_full_streaming_data == is_fullstream_frag[index]:
                        if not wvfm_index % subsample:
                            wv = Waveform(
                                timestamps_frag[index],
                                16.,
                                trigger_ts,
                                np.array(adcs_frag[index]),
                                run_number,
                                r[0],
                                endpoint,
                                ch_id,
                                time_offset=0,
                                starting_tick=0
                            )
                            waveforms.append(wv)

                        wvfm_index += 1
                        if wvfm_index >= wvfm_count:
                            if truncate_wfs_to_minimum and waveforms:
                                min_len = min(len(wf.adcs) for wf in waveforms)
                                for wf in waveforms:
                                    wf._WaveformAdcs__slice_adcs(0, min_len)

                            if fUsedXRootD and erase_temporal_copy and os.path.exists(filepath):
                                os.remove(filepath)
                            return WaveformSet(*waveforms)

    # Finished reading all chunks
    if truncate_wfs_to_minimum and waveforms:
        min_len = min(len(wf.adcs) for wf in waveforms)
        for wf in waveforms:
            wf._WaveformAdcs__slice_adcs(0, min_len)

    if fUsedXRootD and erase_temporal_copy and os.path.exists(filepath):
        os.remove(filepath)

    return WaveformSet(*waveforms)


def process_record(r):
    # This was just a placeholder in your code, referencing global objects.
    # It won't work as-is unless you define h5_file, gid in a higher scope.
    # You might remove or adapt it, but we keep it for completeness.
    return extract_fragment_info(h5_file.get_frag(r, gid), h5_file.get_trh(r))


# -----------------------------------------------------------------------------
# PARALLEL VERSION of WaveformSet_from_hdf5_files
# -----------------------------------------------------------------------------
def WaveformSet_from_hdf5_files_parallel(filepath_list: List[str] = [],
                                         read_full_streaming_data: bool = False,
                                         truncate_wfs_to_minimum: bool = False,
                                         folderpath: Optional[str] = None,
                                         nrecord_start_fraction: float = 0.0,
                                         nrecord_stop_fraction: float = 1.0,
                                         subsample: int = 1,
                                         wvfm_count: int = 1e9,
                                         ch: Optional[dict] = {},
                                         det: str = 'HD_PDS',
                                         temporal_copy_directory: str = '/tmp',
                                         erase_temporal_copy: bool = True,
                                         record_chunk_size: int = 200,
                                         n_processes: int = 4
                                         ) -> WaveformSet:
    """
    Parallel version of WaveformSet_from_hdf5_files. Uses multiprocessing to read each file
    in a separate process, then merges the results.
    
    Before dispatching to worker processes, we pre-copy any remote files (using xrdcp_if_not_exists)
    so that every worker works with a local file and no concurrent XRootD copies occur.
    """
    # 1) Determine valid filepaths (same as original)
    if folderpath is not None:
        if not os.path.isdir(folderpath):
            raise Exception(GenerateExceptionMessage(
                1,
                'WaveformSet_from_hdf5_files_parallel()',
                f"The given folderpath ({folderpath}) is not a valid directory."
            ))
        valid_filepaths = []
        for filename in os.listdir(folderpath):
            full_path = os.path.join(folderpath, filename)
            if filepath_is_hdf5_file_candidate(full_path):
                valid_filepaths.append(full_path)
    else:
        valid_filepaths = [
            filepath for filepath in set(filepath_list)
            if filepath_is_hdf5_file_candidate(filepath)
        ]

    if not valid_filepaths:
        logger.warning("No valid HDF5 file paths were found for parallel reading.")
        return WaveformSet()

    logger.info(f"Starting parallel read of {len(valid_filepaths)} file(s) with {n_processes} workers.")

    # 2) Pre-copy remote files if needed.
    #    For each file in valid_filepaths, if it is remote (e.g. starts with "root://") or not local,
    #    we download it once using xrdcp_if_not_exists. This avoids race conditions in the workers.
    pre_copied_filepaths = []
    for fp in valid_filepaths:
        # Check if fp is remote by testing if it starts with "root://"
        if fp.startswith("root://") or (not os.path.isfile(fp)):
            # xrdcp_if_not_exists uses a stable local filename (e.g. with a hash) and a file lock.
            local_fp = xrdcp_if_not_exists(fp, tmp_dir=temporal_copy_directory, logger=logger, use_lock=True)
            pre_copied_filepaths.append(local_fp)
        else:
            pre_copied_filepaths.append(fp)

    # 3) Prepare partial function with fixed parameters.
    #    Note: We pass the local file paths now so that each worker simply opens the file.
    func = partial(
        WaveformSet_from_hdf5_file,
        read_full_streaming_data=read_full_streaming_data,
        truncate_wfs_to_minimum=truncate_wfs_to_minimum,
        nrecord_start_fraction=nrecord_start_fraction,
        nrecord_stop_fraction=nrecord_stop_fraction,
        subsample=subsample,
        wvfm_count=wvfm_count,
        ch=ch,
        det=det,
        temporal_copy_directory=temporal_copy_directory,
        erase_temporal_copy=erase_temporal_copy,
        record_chunk_size=record_chunk_size
    )

    # 4) Parallel execution: Each worker processes a file (which is now local)
    with Pool(processes=n_processes) as pool:
        results = list(tqdm(pool.imap(func, pre_copied_filepaths),
                            total=len(pre_copied_filepaths),
                            desc="Reading HDF5 files (parallel)"))

    # 5) Merge all WaveformSets
    combined = WaveformSet()
    for wset in results:
        combined.merge(wset)
    logger.info(f"Finished parallel read. Combined WaveformSet length: {len(combined.waveforms)}")

    return combined<|MERGE_RESOLUTION|>--- conflicted
+++ resolved
@@ -320,15 +320,6 @@
                 subprocess.call(shlex.split(cmd), shell=False)
             filepath = temp_path
             fUsedXRootD = True
-<<<<<<< HEAD
-
-            filepath = os.path.join(
-                temporal_copy_directory,
-                filepath.split('/')[-1]
-            )
-            
-=======
->>>>>>> 63ddd4d2
         else:
             raise Exception(GenerateExceptionMessage(
                 1,
@@ -393,78 +384,10 @@
                     logger.warning(f"Empty fragment:\n {frag}\n{r}\n{gid}")
                     continue
 
-<<<<<<< HEAD
-            trig = h5_file.get_trh(r)
-
-            trigger, frag_id, scr_id, channels_frag, adcs_frag, timestamps_frag, threshold_frag, baseline_frag, trigger_sample_value_frag, trigger_ts, daq_pretrigger_frag = extract_fragment_info(
-                frag, trig)
-           # trigger, frag_id, scr_id, channels, adcs, timestamps, threshold, baseline, trigger_sample_value, trigger_ts, daq_pretrigger
-
-            inv_map_id = get_inv_map_id(det)
-            endpoint = int(find_endpoint(inv_map_id, scr_id))
-
-            if trigger == 'full_stream':
-                adcs_frag = adcs_frag.transpose()
-                timestamps_frag = [timestamps_frag[0]] * len(channels_frag)
-                baseline_frag = [-1] * len(channels_frag)
-                trigger_sample_value_frag = [-1] * len(channels_frag)
-                is_fullstream_frag = [True] * len(channels_frag)
-            elif trigger == 'self_trigger':
-                is_fullstream_frag = [False] * len(channels_frag)
-
-            if endpoint not in active_endpoints:
-                active_endpoints.add(endpoint)
-                threshold_list.append(threshold_frag)
-
-            for index, ch in enumerate(channels_frag):
-
-                adcs = []
-                adcs = adcs_frag[index]
-                # for value in adcs_frag[index]:
-                   # adcs.push_back(int(value))
-                   # adcs.append(int(value))
-                if read_full_streaming_data == is_fullstream_frag[index]:
-                    if not wvfm_index % subsample:
-                        waveforms.append(Waveform(timestamps_frag[index],
-                                                  16.,    # time_step_ns
-                                                  trigger_ts,
-                                                  np.array(adcs),
-                                                  run_numb,
-                                                  r[0],
-                                                  endpoint,
-                                                  ch,
-                                                  time_offset=0,
-                                                  # Open task: Implement the truncation of the Waveform
-                                                  # objects at this level (reading from an HDF5 file)
-                                                  starting_tick=0))
-                    wvfm_index += 1
-                    if wvfm_index >= wvfm_count:
-
-                        if truncate_wfs_to_minimum:
-                            minimum_length = np.array(
-                                [len(wf.adcs) for wf in waveforms]
-                            ).min()
-
-                            for wf in waveforms:
-                                wf._WaveformAdcs__slice_adcs(
-                                    0,
-                                    minimum_length
-                                )
-
-                        if fUsedXRootD and erase_temporal_copy:
-                            os.remove(filepath)
-                        return WaveformSet(*waveforms)
-                    
-    if truncate_wfs_to_minimum:
-        minimum_length = np.array(
-            [len(wf.adcs) for wf in waveforms]
-        ).min()
-=======
                 if read_full_streaming_data and frag.get_fragment_type() == FragmentType.kDAPHNE:
                     continue
                 if (not read_full_streaming_data) and frag.get_fragment_type() == FragmentType.kDAPHNEStream:
                     continue
->>>>>>> 63ddd4d2
 
                 (run_number, trigger, scr_id,
                  channels_frag, adcs_frag, timestamps_frag,
