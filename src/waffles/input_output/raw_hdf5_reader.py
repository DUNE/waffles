--- conflicted
+++ resolved
@@ -278,12 +278,7 @@
                 nrecord_stop_fraction,
                 subsample,
                 wvfm_count,
-<<<<<<< HEAD
-                allowed_endpoints,
-                allowed_channels,
-=======
                 ch,
->>>>>>> 84bb08e8
                 det,
                 temporal_copy_directory=temporal_copy_directory,
                 erase_temporal_copy=erase_temporal_copy
