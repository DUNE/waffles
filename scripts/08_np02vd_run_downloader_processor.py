--- conflicted
+++ resolved
@@ -44,83 +44,6 @@
         pkey = paramiko.RSAKey.from_private_key_file(key, password=passwd)
         c.connect(host, port=port, username=user, pkey=pkey)
     else:
-<<<<<<< HEAD
-        raise ValueError("Either private_key_path or password must be provided")
-    return client
-
-
-def list_files(ssh_client, remote_path, run_number):
-    """List remote .hdf5 files matching the run number."""
-    cmd = f"ls {remote_path}/np02vd_raw_run{run_number:06d}_*.hdf5.copied"
-    stdin, stdout, stderr = ssh_client.exec_command(cmd)
-    files = stdout.read().decode('utf-8').splitlines()
-    if stderr.read().decode('utf-8'):
-        raise RuntimeError("Error listing files on remote server")
-    return files
-
-
-def download_files(ssh_client, remote_files, local_dir):
-    """Download specified files from remote server via SFTP."""
-    sftp = ssh_client.open_sftp()
-    os.makedirs(local_dir, exist_ok=True)
-    downloaded_files = []
-    for remote_file in remote_files:
-        local_file = os.path.join(local_dir, os.path.basename(remote_file))
-        sftp.get(remote_file, local_file)
-        print(f"Downloaded: {remote_file} -> {local_file}")
-        downloaded_files.append(os.path.basename(remote_file))
-    sftp.close()
-    return downloaded_files
-
-
-# ------------------------------------------------------------------------------
-# PROCESSING UTILS
-# ------------------------------------------------------------------------------
-
-def update_config_and_run(run_number, hdf5_filename):
-    """Create a config file and run the processing script."""
-    txt_filename = f"{run_number}.txt"
-    with open(txt_filename, "w") as f:
-        f.write(hdf5_filename + "\n")
-    print(f"Text file '{txt_filename}' created.")
-
-    with open("config.json") as f:
-        config = json.load(f)
-    config["run"] = run_number
-    with open("temp_config.json", "w") as f:
-        json.dump(config, f, indent=4)
-
-    print("Running 07_save_structured_from_config.py ...")
-    subprocess.run(["python3", "07_save_structured_from_config.py", "--config", "temp_config.json"], check=True)
-    print("Processing complete.")
-
-
-# ------------------------------------------------------------------------------
-# WAVEFORM ANALYSIS & PLOTTING
-# ------------------------------------------------------------------------------
-
-def print_waveform_timing_info(wfset):
-    """Logs min/max timestamp and the approximate time delta."""
-    timestamps = [wf.timestamp for wf in wfset.waveforms]
-    if not timestamps:
-        print("No waveforms found!")
-        return
-    a, b = np.min(timestamps), np.max(timestamps)
-    print(f"Min timestamp: {a}, Max timestamp: {b}, Δt: {b - a} ticks")
-    print(f"Δt in seconds: {(b - a) * 16e-9:.3e} s")
-    print(f"Light travels: {(3e5)*(b - a)*16e-9:.2f} Km (approx)")
-
-
-def analyze_waveforms(wfset, label="standard", starting_tick=50, width=70):
-    """Performs a basic waveform analysis."""
-    baseline_limits = [0, 50, 900, 1000]
-    input_params = IPDict(
-        baseline_limits=baseline_limits,
-        int_ll=starting_tick,
-        int_ul=starting_tick + width,
-        amp_ll=starting_tick,
-        amp_ul=starting_tick + width
-=======
         c.connect(host, port=port, username=user, password=passwd)
     return c
 
@@ -174,7 +97,6 @@
         baseline_method="EasyMedian",      # ← NEW (or "Mean", "Fit", …)
         int_ll=50, int_ul=120,
         amp_ll=50, amp_ul=120,
->>>>>>> cc790ebe
     )
     wfset.analyse("std", BasicWfAna, ip,
                   analysis_kwargs={},
