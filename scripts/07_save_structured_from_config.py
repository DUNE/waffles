--- conflicted
+++ resolved
@@ -15,13 +15,8 @@
     """Handles waveform data processing and structured HDF5 saving."""
 
     def __init__(self, config: dict, run: int):
-<<<<<<< HEAD
-        self.rucio_paths_directory = config.get("rucio_dir")
-        self.output_path = config.get("output_dir")
-=======
         self.rucio_paths_directory = config.get("rucio_dir", ".")
         self.output_path = config.get("output_dir", ".")
->>>>>>> e3b4e617
         self.detector = config.get("det")
         self.run_number = run
         self.save_single_file = config.get("save_single_file", False)
@@ -231,8 +226,6 @@
 
         runs = config_data.get("runs", [])
 
-<<<<<<< HEAD
-=======
         # Addressing changes in script 08 
         detector = config_data.get("det") # Ensure 'det' is present
         suffix = ""
@@ -247,22 +240,18 @@
 
 
 
->>>>>>> e3b4e617
         required_keys = ["runs", "rucio_dir", "output_dir", "ch"]
         missing = [key for key in required_keys if key not in config_data]
         if missing:
             raise ValueError(f"Missing keys in config: {missing}")
 
         for run in runs:
-<<<<<<< HEAD
-=======
 
             # Creating output directory for each run
             run_str = f"run{run:06d}{extra}"
             output_dir = Path(run_str)
             output_dir.mkdir(parents=True, exist_ok=True)
 
->>>>>>> e3b4e617
             processor = WaveformProcessor(config_data, run)
             processor.read_and_save()
 
