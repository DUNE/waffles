{
    "runs": [37262],
    "rucio_dir": ".",
    "output_dir": "/eos/experiment/neutplatform/protodune/experiments/ProtoDUNE-VD/commissioning/",
    "ch": {
    },
    "save_single_file": false,
<<<<<<< HEAD
    "max_files":5,
    "det": "VD_Membrane_PDS",
=======
    "max_files":4,
    "det": "VD_Cathode_PDS",
>>>>>>> 9a589b4a
    "trigger": "self_trigger"
}<|MERGE_RESOLUTION|>--- conflicted
+++ resolved
@@ -5,12 +5,7 @@
     "ch": {
     },
     "save_single_file": false,
-<<<<<<< HEAD
-    "max_files":5,
-    "det": "VD_Membrane_PDS",
-=======
     "max_files":4,
     "det": "VD_Cathode_PDS",
->>>>>>> 9a589b4a
     "trigger": "self_trigger"
 }