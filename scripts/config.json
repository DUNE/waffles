{
<<<<<<< HEAD
    "runs": [35730],
=======
    "runs": [36325],
>>>>>>> e3b4e617
    "rucio_dir": ".",
    "output_dir": ".",
    "ch": {
    },
    "save_single_file": false,
    "max_files": 4,
    "det": "VD_Cathode_PDS",
    "trigger": "self_trigger",
    "truncate_wfs_method": "choose" 
}<|MERGE_RESOLUTION|>--- conflicted
+++ resolved
@@ -1,9 +1,5 @@
 {
-<<<<<<< HEAD
-    "runs": [35730],
-=======
     "runs": [36325],
->>>>>>> e3b4e617
     "rucio_dir": ".",
     "output_dir": ".",
     "ch": {
