{
<<<<<<< HEAD
    "run": 28211,
    "rucio_dir": "Rucio_Paths/",
    "output_dir": "/afs/cern.ch/work/f/fraleman/public/hdf5_files/",
    "ch": {
        "112": [0, 2, 4, 6, 10, 12, 14, 16, 21, 23, 25, 27, 31, 35, 36, 37, 45, 47],
        "113": [0, 2]
        },
    "save_single_file": true,
    "max_files":20,
    "det": "HD_PDS"
=======
    "runs": [35730],
    "rucio_dir": ".",
    "output_dir": ".",
    "ch": {
    },
    "save_single_file": false,
    "max_files":4,
    "det": "VD_Membrane_PDS"
>>>>>>> d39e645c
}<|MERGE_RESOLUTION|>--- conflicted
+++ resolved
@@ -1,6 +1,5 @@
 {
-<<<<<<< HEAD
-    "run": 28211,
+    "runs": [28211],
     "rucio_dir": "Rucio_Paths/",
     "output_dir": "/afs/cern.ch/work/f/fraleman/public/hdf5_files/",
     "ch": {
@@ -10,14 +9,4 @@
     "save_single_file": true,
     "max_files":20,
     "det": "HD_PDS"
-=======
-    "runs": [35730],
-    "rucio_dir": ".",
-    "output_dir": ".",
-    "ch": {
-    },
-    "save_single_file": false,
-    "max_files":4,
-    "det": "VD_Membrane_PDS"
->>>>>>> d39e645c
 }