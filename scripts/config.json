--- conflicted
+++ resolved
@@ -1,16 +1,4 @@
 {
-<<<<<<< HEAD
-    "run": 26169,
-    "rucio_dir": "/afs/cern.ch/work/a/arochefe/private/repositories/waffles/scripts",
-    "output_dir": ".",
-    "ch": {},
-    "save_single_file": true,
-    "max_files":1,
-    "det": "HD_PDS"
-}
-
-
-=======
     "run": 35730,
     "rucio_dir": ".",
     "output_dir": ".",
@@ -19,5 +7,4 @@
     "save_single_file": false,
     "max_files":4,
     "det": "VD_Membrane_PDS"
-}
->>>>>>> c11980d7
+}